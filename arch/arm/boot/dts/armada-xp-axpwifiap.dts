--- conflicted
+++ resolved
@@ -136,14 +136,6 @@
 		marvell,function = "gpio";
 	};
 
-<<<<<<< HEAD
-	pmx_spi: pmx-spi {
-		marvell,pins = "mpp36", "mpp37", "mpp38", "mpp39";
-		marvell,function = "spi";
-	};
-
-=======
->>>>>>> 623394de
 	pmx_phy_int: pmx-phy-int {
 		marvell,pins = "mpp32";
 		marvell,function = "gpio";
