/*
 * Copyright 2011 Calxeda, Inc.
 *
 * This program is free software; you can redistribute it and/or modify it
 * under the terms and conditions of the GNU General Public License,
 * version 2, as published by the Free Software Foundation.
 *
 * This program is distributed in the hope it will be useful, but WITHOUT
 * ANY WARRANTY; without even the implied warranty of MERCHANTABILITY or
 * FITNESS FOR A PARTICULAR PURPOSE.  See the GNU General Public License for
 * more details.
 *
 * You should have received a copy of the GNU General Public License along with
 * this program.  If not, see <http://www.gnu.org/licenses/>.
 */
#include <linux/io.h>
#include <asm/proc-fns.h>

#include "core.h"
#include "sysregs.h"

void highbank_restart(char mode, const char *cmd)
{
	if (mode == 'h')
		hignbank_set_pwr_hard_reset();
	else
		hignbank_set_pwr_soft_reset();

<<<<<<< HEAD
	cpu_do_idle();
=======
	scu_power_mode(scu_base_addr, SCU_PM_POWEROFF);
	while (1)
		cpu_do_idle();
>>>>>>> 7d3b5fac
}
<|MERGE_RESOLUTION|>--- conflicted
+++ resolved
@@ -26,11 +26,6 @@
 	else
 		hignbank_set_pwr_soft_reset();
 
-<<<<<<< HEAD
-	cpu_do_idle();
-=======
-	scu_power_mode(scu_base_addr, SCU_PM_POWEROFF);
 	while (1)
 		cpu_do_idle();
->>>>>>> 7d3b5fac
 }
