--- conflicted
+++ resolved
@@ -63,17 +63,15 @@
 					dma_addr_t *dma_addr, gfp_t flag,
 					struct dma_attrs *attrs);
 
-<<<<<<< HEAD
+extern void dma_generic_free_coherent(struct device *dev, size_t size,
+				      void *vaddr, dma_addr_t dma_addr,
+				      struct dma_attrs *attrs);
+
 #ifdef CONFIG_X86_DMA_REMAP /* Platform code defines bridge-specific code */
 extern bool dma_capable(struct device *dev, dma_addr_t addr, size_t size);
 extern dma_addr_t phys_to_dma(struct device *dev, phys_addr_t paddr);
 extern phys_addr_t dma_to_phys(struct device *dev, dma_addr_t daddr);
 #else
-=======
-extern void dma_generic_free_coherent(struct device *dev, size_t size,
-				      void *vaddr, dma_addr_t dma_addr,
-				      struct dma_attrs *attrs);
->>>>>>> 0f51596b
 
 static inline bool dma_capable(struct device *dev, dma_addr_t addr, size_t size)
 {
