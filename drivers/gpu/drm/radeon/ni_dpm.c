/*
 * Copyright 2012 Advanced Micro Devices, Inc.
 *
 * Permission is hereby granted, free of charge, to any person obtaining a
 * copy of this software and associated documentation files (the "Software"),
 * to deal in the Software without restriction, including without limitation
 * the rights to use, copy, modify, merge, publish, distribute, sublicense,
 * and/or sell copies of the Software, and to permit persons to whom the
 * Software is furnished to do so, subject to the following conditions:
 *
 * The above copyright notice and this permission notice shall be included in
 * all copies or substantial portions of the Software.
 *
 * THE SOFTWARE IS PROVIDED "AS IS", WITHOUT WARRANTY OF ANY KIND, EXPRESS OR
 * IMPLIED, INCLUDING BUT NOT LIMITED TO THE WARRANTIES OF MERCHANTABILITY,
 * FITNESS FOR A PARTICULAR PURPOSE AND NONINFRINGEMENT.  IN NO EVENT SHALL
 * THE COPYRIGHT HOLDER(S) OR AUTHOR(S) BE LIABLE FOR ANY CLAIM, DAMAGES OR
 * OTHER LIABILITY, WHETHER IN AN ACTION OF CONTRACT, TORT OR OTHERWISE,
 * ARISING FROM, OUT OF OR IN CONNECTION WITH THE SOFTWARE OR THE USE OR
 * OTHER DEALINGS IN THE SOFTWARE.
 *
 */

#include "drmP.h"
#include "radeon.h"
#include "nid.h"
#include "r600_dpm.h"
#include "ni_dpm.h"
#include "atom.h"
#include <linux/math64.h>
#include <linux/seq_file.h>

#define MC_CG_ARB_FREQ_F0           0x0a
#define MC_CG_ARB_FREQ_F1           0x0b
#define MC_CG_ARB_FREQ_F2           0x0c
#define MC_CG_ARB_FREQ_F3           0x0d

#define SMC_RAM_END 0xC000

static const struct ni_cac_weights cac_weights_cayman_xt =
{
	0x15,
	0x2,
	0x19,
	0x2,
	0x8,
	0x14,
	0x2,
	0x16,
	0xE,
	0x17,
	0x13,
	0x2B,
	0x10,
	0x7,
	0x5,
	0x5,
	0x5,
	0x2,
	0x3,
	0x9,
	0x10,
	0x10,
	0x2B,
	0xA,
	0x9,
	0x4,
	0xD,
	0xD,
	0x3E,
	0x18,
	0x14,
	0,
	0x3,
	0x3,
	0x5,
	0,
	0x2,
	0,
	0,
	0,
	0,
	0,
	0,
	0,
	0,
	0,
	0x1CC,
	0,
	0x164,
	1,
	1,
	1,
	1,
	12,
	12,
	12,
	0x12,
	0x1F,
	132,
	5,
	7,
	0,
	{ 0, 0, 0, 0, 0, 0, 0, 0 },
	{ 0, 0, 0, 0 },
	true
};

static const struct ni_cac_weights cac_weights_cayman_pro =
{
	0x16,
	0x4,
	0x10,
	0x2,
	0xA,
	0x16,
	0x2,
	0x18,
	0x10,
	0x1A,
	0x16,
	0x2D,
	0x12,
	0xA,
	0x6,
	0x6,
	0x6,
	0x2,
	0x4,
	0xB,
	0x11,
	0x11,
	0x2D,
	0xC,
	0xC,
	0x7,
	0x10,
	0x10,
	0x3F,
	0x1A,
	0x16,
	0,
	0x7,
	0x4,
	0x6,
	1,
	0x2,
	0x1,
	0,
	0,
	0,
	0,
	0,
	0,
	0x30,
	0,
	0x1CF,
	0,
	0x166,
	1,
	1,
	1,
	1,
	12,
	12,
	12,
	0x15,
	0x1F,
	132,
	6,
	6,
	0,
	{ 0, 0, 0, 0, 0, 0, 0, 0 },
	{ 0, 0, 0, 0 },
	true
};

static const struct ni_cac_weights cac_weights_cayman_le =
{
	0x7,
	0xE,
	0x1,
	0xA,
	0x1,
	0x3F,
	0x2,
	0x18,
	0x10,
	0x1A,
	0x1,
	0x3F,
	0x1,
	0xE,
	0x6,
	0x6,
	0x6,
	0x2,
	0x4,
	0x9,
	0x1A,
	0x1A,
	0x2C,
	0xA,
	0x11,
	0x8,
	0x19,
	0x19,
	0x1,
	0x1,
	0x1A,
	0,
	0x8,
	0x5,
	0x8,
	0x1,
	0x3,
	0x1,
	0,
	0,
	0,
	0,
	0,
	0,
	0x38,
	0x38,
	0x239,
	0x3,
	0x18A,
	1,
	1,
	1,
	1,
	12,
	12,
	12,
	0x15,
	0x22,
	132,
	6,
	6,
	0,
	{ 0, 0, 0, 0, 0, 0, 0, 0 },
	{ 0, 0, 0, 0 },
	true
};

#define NISLANDS_MGCG_SEQUENCE  300

static const u32 cayman_cgcg_cgls_default[] =
{
	0x000008f8, 0x00000010, 0xffffffff,
	0x000008fc, 0x00000000, 0xffffffff,
	0x000008f8, 0x00000011, 0xffffffff,
	0x000008fc, 0x00000000, 0xffffffff,
	0x000008f8, 0x00000012, 0xffffffff,
	0x000008fc, 0x00000000, 0xffffffff,
	0x000008f8, 0x00000013, 0xffffffff,
	0x000008fc, 0x00000000, 0xffffffff,
	0x000008f8, 0x00000014, 0xffffffff,
	0x000008fc, 0x00000000, 0xffffffff,
	0x000008f8, 0x00000015, 0xffffffff,
	0x000008fc, 0x00000000, 0xffffffff,
	0x000008f8, 0x00000016, 0xffffffff,
	0x000008fc, 0x00000000, 0xffffffff,
	0x000008f8, 0x00000017, 0xffffffff,
	0x000008fc, 0x00000000, 0xffffffff,
	0x000008f8, 0x00000018, 0xffffffff,
	0x000008fc, 0x00000000, 0xffffffff,
	0x000008f8, 0x00000019, 0xffffffff,
	0x000008fc, 0x00000000, 0xffffffff,
	0x000008f8, 0x0000001a, 0xffffffff,
	0x000008fc, 0x00000000, 0xffffffff,
	0x000008f8, 0x0000001b, 0xffffffff,
	0x000008fc, 0x00000000, 0xffffffff,
	0x000008f8, 0x00000020, 0xffffffff,
	0x000008fc, 0x00000000, 0xffffffff,
	0x000008f8, 0x00000021, 0xffffffff,
	0x000008fc, 0x00000000, 0xffffffff,
	0x000008f8, 0x00000022, 0xffffffff,
	0x000008fc, 0x00000000, 0xffffffff,
	0x000008f8, 0x00000023, 0xffffffff,
	0x000008fc, 0x00000000, 0xffffffff,
	0x000008f8, 0x00000024, 0xffffffff,
	0x000008fc, 0x00000000, 0xffffffff,
	0x000008f8, 0x00000025, 0xffffffff,
	0x000008fc, 0x00000000, 0xffffffff,
	0x000008f8, 0x00000026, 0xffffffff,
	0x000008fc, 0x00000000, 0xffffffff,
	0x000008f8, 0x00000027, 0xffffffff,
	0x000008fc, 0x00000000, 0xffffffff,
	0x000008f8, 0x00000028, 0xffffffff,
	0x000008fc, 0x00000000, 0xffffffff,
	0x000008f8, 0x00000029, 0xffffffff,
	0x000008fc, 0x00000000, 0xffffffff,
	0x000008f8, 0x0000002a, 0xffffffff,
	0x000008fc, 0x00000000, 0xffffffff,
	0x000008f8, 0x0000002b, 0xffffffff,
	0x000008fc, 0x00000000, 0xffffffff
};
#define CAYMAN_CGCG_CGLS_DEFAULT_LENGTH sizeof(cayman_cgcg_cgls_default) / (3 * sizeof(u32))

static const u32 cayman_cgcg_cgls_disable[] =
{
	0x000008f8, 0x00000010, 0xffffffff,
	0x000008fc, 0xffffffff, 0xffffffff,
	0x000008f8, 0x00000011, 0xffffffff,
	0x000008fc, 0xffffffff, 0xffffffff,
	0x000008f8, 0x00000012, 0xffffffff,
	0x000008fc, 0xffffffff, 0xffffffff,
	0x000008f8, 0x00000013, 0xffffffff,
	0x000008fc, 0xffffffff, 0xffffffff,
	0x000008f8, 0x00000014, 0xffffffff,
	0x000008fc, 0xffffffff, 0xffffffff,
	0x000008f8, 0x00000015, 0xffffffff,
	0x000008fc, 0xffffffff, 0xffffffff,
	0x000008f8, 0x00000016, 0xffffffff,
	0x000008fc, 0xffffffff, 0xffffffff,
	0x000008f8, 0x00000017, 0xffffffff,
	0x000008fc, 0xffffffff, 0xffffffff,
	0x000008f8, 0x00000018, 0xffffffff,
	0x000008fc, 0xffffffff, 0xffffffff,
	0x000008f8, 0x00000019, 0xffffffff,
	0x000008fc, 0xffffffff, 0xffffffff,
	0x000008f8, 0x0000001a, 0xffffffff,
	0x000008fc, 0xffffffff, 0xffffffff,
	0x000008f8, 0x0000001b, 0xffffffff,
	0x000008fc, 0xffffffff, 0xffffffff,
	0x000008f8, 0x00000020, 0xffffffff,
	0x000008fc, 0x00000000, 0xffffffff,
	0x000008f8, 0x00000021, 0xffffffff,
	0x000008fc, 0x00000000, 0xffffffff,
	0x000008f8, 0x00000022, 0xffffffff,
	0x000008fc, 0x00000000, 0xffffffff,
	0x000008f8, 0x00000023, 0xffffffff,
	0x000008fc, 0x00000000, 0xffffffff,
	0x000008f8, 0x00000024, 0xffffffff,
	0x000008fc, 0x00000000, 0xffffffff,
	0x000008f8, 0x00000025, 0xffffffff,
	0x000008fc, 0x00000000, 0xffffffff,
	0x000008f8, 0x00000026, 0xffffffff,
	0x000008fc, 0x00000000, 0xffffffff,
	0x000008f8, 0x00000027, 0xffffffff,
	0x000008fc, 0x00000000, 0xffffffff,
	0x000008f8, 0x00000028, 0xffffffff,
	0x000008fc, 0x00000000, 0xffffffff,
	0x000008f8, 0x00000029, 0xffffffff,
	0x000008fc, 0x00000000, 0xffffffff,
	0x000008f8, 0x0000002a, 0xffffffff,
	0x000008fc, 0x00000000, 0xffffffff,
	0x000008f8, 0x0000002b, 0xffffffff,
	0x000008fc, 0x00000000, 0xffffffff,
	0x00000644, 0x000f7902, 0x001f4180,
	0x00000644, 0x000f3802, 0x001f4180
};
#define CAYMAN_CGCG_CGLS_DISABLE_LENGTH sizeof(cayman_cgcg_cgls_disable) / (3 * sizeof(u32))

static const u32 cayman_cgcg_cgls_enable[] =
{
	0x00000644, 0x000f7882, 0x001f4080,
	0x000008f8, 0x00000010, 0xffffffff,
	0x000008fc, 0x00000000, 0xffffffff,
	0x000008f8, 0x00000011, 0xffffffff,
	0x000008fc, 0x00000000, 0xffffffff,
	0x000008f8, 0x00000012, 0xffffffff,
	0x000008fc, 0x00000000, 0xffffffff,
	0x000008f8, 0x00000013, 0xffffffff,
	0x000008fc, 0x00000000, 0xffffffff,
	0x000008f8, 0x00000014, 0xffffffff,
	0x000008fc, 0x00000000, 0xffffffff,
	0x000008f8, 0x00000015, 0xffffffff,
	0x000008fc, 0x00000000, 0xffffffff,
	0x000008f8, 0x00000016, 0xffffffff,
	0x000008fc, 0x00000000, 0xffffffff,
	0x000008f8, 0x00000017, 0xffffffff,
	0x000008fc, 0x00000000, 0xffffffff,
	0x000008f8, 0x00000018, 0xffffffff,
	0x000008fc, 0x00000000, 0xffffffff,
	0x000008f8, 0x00000019, 0xffffffff,
	0x000008fc, 0x00000000, 0xffffffff,
	0x000008f8, 0x0000001a, 0xffffffff,
	0x000008fc, 0x00000000, 0xffffffff,
	0x000008f8, 0x0000001b, 0xffffffff,
	0x000008fc, 0x00000000, 0xffffffff,
	0x000008f8, 0x00000020, 0xffffffff,
	0x000008fc, 0xffffffff, 0xffffffff,
	0x000008f8, 0x00000021, 0xffffffff,
	0x000008fc, 0xffffffff, 0xffffffff,
	0x000008f8, 0x00000022, 0xffffffff,
	0x000008fc, 0xffffffff, 0xffffffff,
	0x000008f8, 0x00000023, 0xffffffff,
	0x000008fc, 0xffffffff, 0xffffffff,
	0x000008f8, 0x00000024, 0xffffffff,
	0x000008fc, 0xffffffff, 0xffffffff,
	0x000008f8, 0x00000025, 0xffffffff,
	0x000008fc, 0xffffffff, 0xffffffff,
	0x000008f8, 0x00000026, 0xffffffff,
	0x000008fc, 0xffffffff, 0xffffffff,
	0x000008f8, 0x00000027, 0xffffffff,
	0x000008fc, 0xffffffff, 0xffffffff,
	0x000008f8, 0x00000028, 0xffffffff,
	0x000008fc, 0xffffffff, 0xffffffff,
	0x000008f8, 0x00000029, 0xffffffff,
	0x000008fc, 0xffffffff, 0xffffffff,
	0x000008f8, 0x0000002a, 0xffffffff,
	0x000008fc, 0xffffffff, 0xffffffff,
	0x000008f8, 0x0000002b, 0xffffffff,
	0x000008fc, 0xffffffff, 0xffffffff
};
#define CAYMAN_CGCG_CGLS_ENABLE_LENGTH  sizeof(cayman_cgcg_cgls_enable) / (3 * sizeof(u32))

static const u32 cayman_mgcg_default[] =
{
	0x0000802c, 0xc0000000, 0xffffffff,
	0x00003fc4, 0xc0000000, 0xffffffff,
	0x00005448, 0x00000100, 0xffffffff,
	0x000055e4, 0x00000100, 0xffffffff,
	0x0000160c, 0x00000100, 0xffffffff,
	0x00008984, 0x06000100, 0xffffffff,
	0x0000c164, 0x00000100, 0xffffffff,
	0x00008a18, 0x00000100, 0xffffffff,
	0x0000897c, 0x06000100, 0xffffffff,
	0x00008b28, 0x00000100, 0xffffffff,
	0x00009144, 0x00800200, 0xffffffff,
	0x00009a60, 0x00000100, 0xffffffff,
	0x00009868, 0x00000100, 0xffffffff,
	0x00008d58, 0x00000100, 0xffffffff,
	0x00009510, 0x00000100, 0xffffffff,
	0x0000949c, 0x00000100, 0xffffffff,
	0x00009654, 0x00000100, 0xffffffff,
	0x00009030, 0x00000100, 0xffffffff,
	0x00009034, 0x00000100, 0xffffffff,
	0x00009038, 0x00000100, 0xffffffff,
	0x0000903c, 0x00000100, 0xffffffff,
	0x00009040, 0x00000100, 0xffffffff,
	0x0000a200, 0x00000100, 0xffffffff,
	0x0000a204, 0x00000100, 0xffffffff,
	0x0000a208, 0x00000100, 0xffffffff,
	0x0000a20c, 0x00000100, 0xffffffff,
	0x00009744, 0x00000100, 0xffffffff,
	0x00003f80, 0x00000100, 0xffffffff,
	0x0000a210, 0x00000100, 0xffffffff,
	0x0000a214, 0x00000100, 0xffffffff,
	0x000004d8, 0x00000100, 0xffffffff,
	0x00009664, 0x00000100, 0xffffffff,
	0x00009698, 0x00000100, 0xffffffff,
	0x000004d4, 0x00000200, 0xffffffff,
	0x000004d0, 0x00000000, 0xffffffff,
	0x000030cc, 0x00000104, 0xffffffff,
	0x0000d0c0, 0x00000100, 0xffffffff,
	0x0000d8c0, 0x00000100, 0xffffffff,
	0x0000802c, 0x40000000, 0xffffffff,
	0x00003fc4, 0x40000000, 0xffffffff,
	0x0000915c, 0x00010000, 0xffffffff,
	0x00009160, 0x00030002, 0xffffffff,
	0x00009164, 0x00050004, 0xffffffff,
	0x00009168, 0x00070006, 0xffffffff,
	0x00009178, 0x00070000, 0xffffffff,
	0x0000917c, 0x00030002, 0xffffffff,
	0x00009180, 0x00050004, 0xffffffff,
	0x0000918c, 0x00010006, 0xffffffff,
	0x00009190, 0x00090008, 0xffffffff,
	0x00009194, 0x00070000, 0xffffffff,
	0x00009198, 0x00030002, 0xffffffff,
	0x0000919c, 0x00050004, 0xffffffff,
	0x000091a8, 0x00010006, 0xffffffff,
	0x000091ac, 0x00090008, 0xffffffff,
	0x000091b0, 0x00070000, 0xffffffff,
	0x000091b4, 0x00030002, 0xffffffff,
	0x000091b8, 0x00050004, 0xffffffff,
	0x000091c4, 0x00010006, 0xffffffff,
	0x000091c8, 0x00090008, 0xffffffff,
	0x000091cc, 0x00070000, 0xffffffff,
	0x000091d0, 0x00030002, 0xffffffff,
	0x000091d4, 0x00050004, 0xffffffff,
	0x000091e0, 0x00010006, 0xffffffff,
	0x000091e4, 0x00090008, 0xffffffff,
	0x000091e8, 0x00000000, 0xffffffff,
	0x000091ec, 0x00070000, 0xffffffff,
	0x000091f0, 0x00030002, 0xffffffff,
	0x000091f4, 0x00050004, 0xffffffff,
	0x00009200, 0x00010006, 0xffffffff,
	0x00009204, 0x00090008, 0xffffffff,
	0x00009208, 0x00070000, 0xffffffff,
	0x0000920c, 0x00030002, 0xffffffff,
	0x00009210, 0x00050004, 0xffffffff,
	0x0000921c, 0x00010006, 0xffffffff,
	0x00009220, 0x00090008, 0xffffffff,
	0x00009224, 0x00070000, 0xffffffff,
	0x00009228, 0x00030002, 0xffffffff,
	0x0000922c, 0x00050004, 0xffffffff,
	0x00009238, 0x00010006, 0xffffffff,
	0x0000923c, 0x00090008, 0xffffffff,
	0x00009240, 0x00070000, 0xffffffff,
	0x00009244, 0x00030002, 0xffffffff,
	0x00009248, 0x00050004, 0xffffffff,
	0x00009254, 0x00010006, 0xffffffff,
	0x00009258, 0x00090008, 0xffffffff,
	0x0000925c, 0x00070000, 0xffffffff,
	0x00009260, 0x00030002, 0xffffffff,
	0x00009264, 0x00050004, 0xffffffff,
	0x00009270, 0x00010006, 0xffffffff,
	0x00009274, 0x00090008, 0xffffffff,
	0x00009278, 0x00070000, 0xffffffff,
	0x0000927c, 0x00030002, 0xffffffff,
	0x00009280, 0x00050004, 0xffffffff,
	0x0000928c, 0x00010006, 0xffffffff,
	0x00009290, 0x00090008, 0xffffffff,
	0x000092a8, 0x00070000, 0xffffffff,
	0x000092ac, 0x00030002, 0xffffffff,
	0x000092b0, 0x00050004, 0xffffffff,
	0x000092bc, 0x00010006, 0xffffffff,
	0x000092c0, 0x00090008, 0xffffffff,
	0x000092c4, 0x00070000, 0xffffffff,
	0x000092c8, 0x00030002, 0xffffffff,
	0x000092cc, 0x00050004, 0xffffffff,
	0x000092d8, 0x00010006, 0xffffffff,
	0x000092dc, 0x00090008, 0xffffffff,
	0x00009294, 0x00000000, 0xffffffff,
	0x0000802c, 0x40010000, 0xffffffff,
	0x00003fc4, 0x40010000, 0xffffffff,
	0x0000915c, 0x00010000, 0xffffffff,
	0x00009160, 0x00030002, 0xffffffff,
	0x00009164, 0x00050004, 0xffffffff,
	0x00009168, 0x00070006, 0xffffffff,
	0x00009178, 0x00070000, 0xffffffff,
	0x0000917c, 0x00030002, 0xffffffff,
	0x00009180, 0x00050004, 0xffffffff,
	0x0000918c, 0x00010006, 0xffffffff,
	0x00009190, 0x00090008, 0xffffffff,
	0x00009194, 0x00070000, 0xffffffff,
	0x00009198, 0x00030002, 0xffffffff,
	0x0000919c, 0x00050004, 0xffffffff,
	0x000091a8, 0x00010006, 0xffffffff,
	0x000091ac, 0x00090008, 0xffffffff,
	0x000091b0, 0x00070000, 0xffffffff,
	0x000091b4, 0x00030002, 0xffffffff,
	0x000091b8, 0x00050004, 0xffffffff,
	0x000091c4, 0x00010006, 0xffffffff,
	0x000091c8, 0x00090008, 0xffffffff,
	0x000091cc, 0x00070000, 0xffffffff,
	0x000091d0, 0x00030002, 0xffffffff,
	0x000091d4, 0x00050004, 0xffffffff,
	0x000091e0, 0x00010006, 0xffffffff,
	0x000091e4, 0x00090008, 0xffffffff,
	0x000091e8, 0x00000000, 0xffffffff,
	0x000091ec, 0x00070000, 0xffffffff,
	0x000091f0, 0x00030002, 0xffffffff,
	0x000091f4, 0x00050004, 0xffffffff,
	0x00009200, 0x00010006, 0xffffffff,
	0x00009204, 0x00090008, 0xffffffff,
	0x00009208, 0x00070000, 0xffffffff,
	0x0000920c, 0x00030002, 0xffffffff,
	0x00009210, 0x00050004, 0xffffffff,
	0x0000921c, 0x00010006, 0xffffffff,
	0x00009220, 0x00090008, 0xffffffff,
	0x00009224, 0x00070000, 0xffffffff,
	0x00009228, 0x00030002, 0xffffffff,
	0x0000922c, 0x00050004, 0xffffffff,
	0x00009238, 0x00010006, 0xffffffff,
	0x0000923c, 0x00090008, 0xffffffff,
	0x00009240, 0x00070000, 0xffffffff,
	0x00009244, 0x00030002, 0xffffffff,
	0x00009248, 0x00050004, 0xffffffff,
	0x00009254, 0x00010006, 0xffffffff,
	0x00009258, 0x00090008, 0xffffffff,
	0x0000925c, 0x00070000, 0xffffffff,
	0x00009260, 0x00030002, 0xffffffff,
	0x00009264, 0x00050004, 0xffffffff,
	0x00009270, 0x00010006, 0xffffffff,
	0x00009274, 0x00090008, 0xffffffff,
	0x00009278, 0x00070000, 0xffffffff,
	0x0000927c, 0x00030002, 0xffffffff,
	0x00009280, 0x00050004, 0xffffffff,
	0x0000928c, 0x00010006, 0xffffffff,
	0x00009290, 0x00090008, 0xffffffff,
	0x000092a8, 0x00070000, 0xffffffff,
	0x000092ac, 0x00030002, 0xffffffff,
	0x000092b0, 0x00050004, 0xffffffff,
	0x000092bc, 0x00010006, 0xffffffff,
	0x000092c0, 0x00090008, 0xffffffff,
	0x000092c4, 0x00070000, 0xffffffff,
	0x000092c8, 0x00030002, 0xffffffff,
	0x000092cc, 0x00050004, 0xffffffff,
	0x000092d8, 0x00010006, 0xffffffff,
	0x000092dc, 0x00090008, 0xffffffff,
	0x00009294, 0x00000000, 0xffffffff,
	0x0000802c, 0xc0000000, 0xffffffff,
	0x00003fc4, 0xc0000000, 0xffffffff,
	0x000008f8, 0x00000010, 0xffffffff,
	0x000008fc, 0x00000000, 0xffffffff,
	0x000008f8, 0x00000011, 0xffffffff,
	0x000008fc, 0x00000000, 0xffffffff,
	0x000008f8, 0x00000012, 0xffffffff,
	0x000008fc, 0x00000000, 0xffffffff,
	0x000008f8, 0x00000013, 0xffffffff,
	0x000008fc, 0x00000000, 0xffffffff,
	0x000008f8, 0x00000014, 0xffffffff,
	0x000008fc, 0x00000000, 0xffffffff,
	0x000008f8, 0x00000015, 0xffffffff,
	0x000008fc, 0x00000000, 0xffffffff,
	0x000008f8, 0x00000016, 0xffffffff,
	0x000008fc, 0x00000000, 0xffffffff,
	0x000008f8, 0x00000017, 0xffffffff,
	0x000008fc, 0x00000000, 0xffffffff,
	0x000008f8, 0x00000018, 0xffffffff,
	0x000008fc, 0x00000000, 0xffffffff,
	0x000008f8, 0x00000019, 0xffffffff,
	0x000008fc, 0x00000000, 0xffffffff,
	0x000008f8, 0x0000001a, 0xffffffff,
	0x000008fc, 0x00000000, 0xffffffff,
	0x000008f8, 0x0000001b, 0xffffffff,
	0x000008fc, 0x00000000, 0xffffffff
};
#define CAYMAN_MGCG_DEFAULT_LENGTH sizeof(cayman_mgcg_default) / (3 * sizeof(u32))

static const u32 cayman_mgcg_disable[] =
{
	0x0000802c, 0xc0000000, 0xffffffff,
	0x000008f8, 0x00000000, 0xffffffff,
	0x000008fc, 0xffffffff, 0xffffffff,
	0x000008f8, 0x00000001, 0xffffffff,
	0x000008fc, 0xffffffff, 0xffffffff,
	0x000008f8, 0x00000002, 0xffffffff,
	0x000008fc, 0xffffffff, 0xffffffff,
	0x000008f8, 0x00000003, 0xffffffff,
	0x000008fc, 0xffffffff, 0xffffffff,
	0x00009150, 0x00600000, 0xffffffff
};
#define CAYMAN_MGCG_DISABLE_LENGTH   sizeof(cayman_mgcg_disable) / (3 * sizeof(u32))

static const u32 cayman_mgcg_enable[] =
{
	0x0000802c, 0xc0000000, 0xffffffff,
	0x000008f8, 0x00000000, 0xffffffff,
	0x000008fc, 0x00000000, 0xffffffff,
	0x000008f8, 0x00000001, 0xffffffff,
	0x000008fc, 0x00000000, 0xffffffff,
	0x000008f8, 0x00000002, 0xffffffff,
	0x000008fc, 0x00600000, 0xffffffff,
	0x000008f8, 0x00000003, 0xffffffff,
	0x000008fc, 0x00000000, 0xffffffff,
	0x00009150, 0x96944200, 0xffffffff
};

#define CAYMAN_MGCG_ENABLE_LENGTH   sizeof(cayman_mgcg_enable) / (3 * sizeof(u32))

#define NISLANDS_SYSLS_SEQUENCE  100

static const u32 cayman_sysls_default[] =
{
	/* Register,   Value,     Mask bits */
	0x000055e8, 0x00000000, 0xffffffff,
	0x0000d0bc, 0x00000000, 0xffffffff,
	0x0000d8bc, 0x00000000, 0xffffffff,
	0x000015c0, 0x000c1401, 0xffffffff,
	0x0000264c, 0x000c0400, 0xffffffff,
	0x00002648, 0x000c0400, 0xffffffff,
	0x00002650, 0x000c0400, 0xffffffff,
	0x000020b8, 0x000c0400, 0xffffffff,
	0x000020bc, 0x000c0400, 0xffffffff,
	0x000020c0, 0x000c0c80, 0xffffffff,
	0x0000f4a0, 0x000000c0, 0xffffffff,
	0x0000f4a4, 0x00680fff, 0xffffffff,
	0x00002f50, 0x00000404, 0xffffffff,
	0x000004c8, 0x00000001, 0xffffffff,
	0x000064ec, 0x00000000, 0xffffffff,
	0x00000c7c, 0x00000000, 0xffffffff,
	0x00008dfc, 0x00000000, 0xffffffff
};
#define CAYMAN_SYSLS_DEFAULT_LENGTH sizeof(cayman_sysls_default) / (3 * sizeof(u32))

static const u32 cayman_sysls_disable[] =
{
	/* Register,   Value,     Mask bits */
	0x0000d0c0, 0x00000000, 0xffffffff,
	0x0000d8c0, 0x00000000, 0xffffffff,
	0x000055e8, 0x00000000, 0xffffffff,
	0x0000d0bc, 0x00000000, 0xffffffff,
	0x0000d8bc, 0x00000000, 0xffffffff,
	0x000015c0, 0x00041401, 0xffffffff,
	0x0000264c, 0x00040400, 0xffffffff,
	0x00002648, 0x00040400, 0xffffffff,
	0x00002650, 0x00040400, 0xffffffff,
	0x000020b8, 0x00040400, 0xffffffff,
	0x000020bc, 0x00040400, 0xffffffff,
	0x000020c0, 0x00040c80, 0xffffffff,
	0x0000f4a0, 0x000000c0, 0xffffffff,
	0x0000f4a4, 0x00680000, 0xffffffff,
	0x00002f50, 0x00000404, 0xffffffff,
	0x000004c8, 0x00000001, 0xffffffff,
	0x000064ec, 0x00007ffd, 0xffffffff,
	0x00000c7c, 0x0000ff00, 0xffffffff,
	0x00008dfc, 0x0000007f, 0xffffffff
};
#define CAYMAN_SYSLS_DISABLE_LENGTH sizeof(cayman_sysls_disable) / (3 * sizeof(u32))

static const u32 cayman_sysls_enable[] =
{
	/* Register,   Value,     Mask bits */
	0x000055e8, 0x00000001, 0xffffffff,
	0x0000d0bc, 0x00000100, 0xffffffff,
	0x0000d8bc, 0x00000100, 0xffffffff,
	0x000015c0, 0x000c1401, 0xffffffff,
	0x0000264c, 0x000c0400, 0xffffffff,
	0x00002648, 0x000c0400, 0xffffffff,
	0x00002650, 0x000c0400, 0xffffffff,
	0x000020b8, 0x000c0400, 0xffffffff,
	0x000020bc, 0x000c0400, 0xffffffff,
	0x000020c0, 0x000c0c80, 0xffffffff,
	0x0000f4a0, 0x000000c0, 0xffffffff,
	0x0000f4a4, 0x00680fff, 0xffffffff,
	0x00002f50, 0x00000903, 0xffffffff,
	0x000004c8, 0x00000000, 0xffffffff,
	0x000064ec, 0x00000000, 0xffffffff,
	0x00000c7c, 0x00000000, 0xffffffff,
	0x00008dfc, 0x00000000, 0xffffffff
};
#define CAYMAN_SYSLS_ENABLE_LENGTH sizeof(cayman_sysls_enable) / (3 * sizeof(u32))

struct rv7xx_power_info *rv770_get_pi(struct radeon_device *rdev);
struct evergreen_power_info *evergreen_get_pi(struct radeon_device *rdev);

struct ni_power_info *ni_get_pi(struct radeon_device *rdev)
{
        struct ni_power_info *pi = rdev->pm.dpm.priv;

        return pi;
}

struct ni_ps *ni_get_ps(struct radeon_ps *rps)
{
	struct ni_ps *ps = rps->ps_priv;

	return ps;
}

static void ni_calculate_leakage_for_v_and_t_formula(const struct ni_leakage_coeffients *coeff,
						     u16 v, s32 t,
						     u32 ileakage,
						     u32 *leakage)
{
	s64 kt, kv, leakage_w, i_leakage, vddc, temperature;

	i_leakage = div64_s64(drm_int2fixp(ileakage), 1000);
	vddc = div64_s64(drm_int2fixp(v), 1000);
	temperature = div64_s64(drm_int2fixp(t), 1000);

	kt = drm_fixp_mul(div64_s64(drm_int2fixp(coeff->at), 1000),
			  drm_fixp_exp(drm_fixp_mul(div64_s64(drm_int2fixp(coeff->bt), 1000), temperature)));
	kv = drm_fixp_mul(div64_s64(drm_int2fixp(coeff->av), 1000),
			  drm_fixp_exp(drm_fixp_mul(div64_s64(drm_int2fixp(coeff->bv), 1000), vddc)));

	leakage_w = drm_fixp_mul(drm_fixp_mul(drm_fixp_mul(i_leakage, kt), kv), vddc);

	*leakage = drm_fixp2int(leakage_w * 1000);
}

static void ni_calculate_leakage_for_v_and_t(struct radeon_device *rdev,
					     const struct ni_leakage_coeffients *coeff,
					     u16 v,
					     s32 t,
					     u32 i_leakage,
					     u32 *leakage)
{
	ni_calculate_leakage_for_v_and_t_formula(coeff, v, t, i_leakage, leakage);
}

bool ni_dpm_vblank_too_short(struct radeon_device *rdev)
{
	struct rv7xx_power_info *pi = rv770_get_pi(rdev);
	u32 vblank_time = r600_dpm_get_vblank_time(rdev);
	/* we never hit the non-gddr5 limit so disable it */
	u32 switch_limit = pi->mem_gddr5 ? 450 : 0;

	if (vblank_time < switch_limit)
		return true;
	else
		return false;

}

static void ni_apply_state_adjust_rules(struct radeon_device *rdev,
					struct radeon_ps *rps)
{
	struct ni_ps *ps = ni_get_ps(rps);
	struct radeon_clock_and_voltage_limits *max_limits;
	bool disable_mclk_switching;
<<<<<<< HEAD
	u32 mclk, sclk;
	u16 vddc, vddci;
=======
	u32 mclk;
	u16 vddci;
>>>>>>> d8ec26d7
	u32 max_sclk_vddc, max_mclk_vddci, max_mclk_vddc;
	int i;

	if ((rdev->pm.dpm.new_active_crtc_count > 1) ||
	    ni_dpm_vblank_too_short(rdev))
		disable_mclk_switching = true;
	else
		disable_mclk_switching = false;

	if (rdev->pm.dpm.ac_power)
		max_limits = &rdev->pm.dpm.dyn_state.max_clock_voltage_on_ac;
	else
		max_limits = &rdev->pm.dpm.dyn_state.max_clock_voltage_on_dc;

	if (rdev->pm.dpm.ac_power == false) {
		for (i = 0; i < ps->performance_level_count; i++) {
			if (ps->performance_levels[i].mclk > max_limits->mclk)
				ps->performance_levels[i].mclk = max_limits->mclk;
			if (ps->performance_levels[i].sclk > max_limits->sclk)
				ps->performance_levels[i].sclk = max_limits->sclk;
			if (ps->performance_levels[i].vddc > max_limits->vddc)
				ps->performance_levels[i].vddc = max_limits->vddc;
			if (ps->performance_levels[i].vddci > max_limits->vddci)
				ps->performance_levels[i].vddci = max_limits->vddci;
		}
	}

	/* limit clocks to max supported clocks based on voltage dependency tables */
	btc_get_max_clock_from_voltage_dependency_table(&rdev->pm.dpm.dyn_state.vddc_dependency_on_sclk,
							&max_sclk_vddc);
	btc_get_max_clock_from_voltage_dependency_table(&rdev->pm.dpm.dyn_state.vddci_dependency_on_mclk,
							&max_mclk_vddci);
	btc_get_max_clock_from_voltage_dependency_table(&rdev->pm.dpm.dyn_state.vddc_dependency_on_mclk,
							&max_mclk_vddc);

	for (i = 0; i < ps->performance_level_count; i++) {
		if (max_sclk_vddc) {
			if (ps->performance_levels[i].sclk > max_sclk_vddc)
				ps->performance_levels[i].sclk = max_sclk_vddc;
		}
		if (max_mclk_vddci) {
			if (ps->performance_levels[i].mclk > max_mclk_vddci)
				ps->performance_levels[i].mclk = max_mclk_vddci;
		}
		if (max_mclk_vddc) {
			if (ps->performance_levels[i].mclk > max_mclk_vddc)
				ps->performance_levels[i].mclk = max_mclk_vddc;
		}
	}

	/* XXX validate the min clocks required for display */

	/* adjust low state */
	if (disable_mclk_switching) {
		ps->performance_levels[0].mclk =
			ps->performance_levels[ps->performance_level_count - 1].mclk;
		ps->performance_levels[0].vddci =
			ps->performance_levels[ps->performance_level_count - 1].vddci;
	}

	btc_skip_blacklist_clocks(rdev, max_limits->sclk, max_limits->mclk,
				  &ps->performance_levels[0].sclk,
				  &ps->performance_levels[0].mclk);

	for (i = 1; i < ps->performance_level_count; i++) {
		if (ps->performance_levels[i].sclk < ps->performance_levels[i - 1].sclk)
			ps->performance_levels[i].sclk = ps->performance_levels[i - 1].sclk;
		if (ps->performance_levels[i].vddc < ps->performance_levels[i - 1].vddc)
			ps->performance_levels[i].vddc = ps->performance_levels[i - 1].vddc;
	}

	/* adjust remaining states */
	if (disable_mclk_switching) {
		mclk = ps->performance_levels[0].mclk;
		vddci = ps->performance_levels[0].vddci;
		for (i = 1; i < ps->performance_level_count; i++) {
			if (mclk < ps->performance_levels[i].mclk)
				mclk = ps->performance_levels[i].mclk;
			if (vddci < ps->performance_levels[i].vddci)
				vddci = ps->performance_levels[i].vddci;
		}
		for (i = 0; i < ps->performance_level_count; i++) {
			ps->performance_levels[i].mclk = mclk;
			ps->performance_levels[i].vddci = vddci;
		}
	} else {
		for (i = 1; i < ps->performance_level_count; i++) {
			if (ps->performance_levels[i].mclk < ps->performance_levels[i - 1].mclk)
				ps->performance_levels[i].mclk = ps->performance_levels[i - 1].mclk;
			if (ps->performance_levels[i].vddci < ps->performance_levels[i - 1].vddci)
				ps->performance_levels[i].vddci = ps->performance_levels[i - 1].vddci;
		}
	}

	for (i = 1; i < ps->performance_level_count; i++)
		btc_skip_blacklist_clocks(rdev, max_limits->sclk, max_limits->mclk,
					  &ps->performance_levels[i].sclk,
					  &ps->performance_levels[i].mclk);

	for (i = 0; i < ps->performance_level_count; i++)
		btc_adjust_clock_combinations(rdev, max_limits,
					      &ps->performance_levels[i]);

	for (i = 0; i < ps->performance_level_count; i++) {
		btc_apply_voltage_dependency_rules(&rdev->pm.dpm.dyn_state.vddc_dependency_on_sclk,
						   ps->performance_levels[i].sclk,
						   max_limits->vddc,  &ps->performance_levels[i].vddc);
		btc_apply_voltage_dependency_rules(&rdev->pm.dpm.dyn_state.vddci_dependency_on_mclk,
						   ps->performance_levels[i].mclk,
						   max_limits->vddci, &ps->performance_levels[i].vddci);
		btc_apply_voltage_dependency_rules(&rdev->pm.dpm.dyn_state.vddc_dependency_on_mclk,
						   ps->performance_levels[i].mclk,
						   max_limits->vddc,  &ps->performance_levels[i].vddc);
		btc_apply_voltage_dependency_rules(&rdev->pm.dpm.dyn_state.vddc_dependency_on_dispclk,
						   rdev->clock.current_dispclk,
						   max_limits->vddc,  &ps->performance_levels[i].vddc);
	}

	for (i = 0; i < ps->performance_level_count; i++) {
		btc_apply_voltage_delta_rules(rdev,
					      max_limits->vddc, max_limits->vddci,
					      &ps->performance_levels[i].vddc,
					      &ps->performance_levels[i].vddci);
	}

	ps->dc_compatible = true;
	for (i = 0; i < ps->performance_level_count; i++) {
		if (ps->performance_levels[i].vddc > rdev->pm.dpm.dyn_state.max_clock_voltage_on_dc.vddc)
			ps->dc_compatible = false;

		if (ps->performance_levels[i].vddc < rdev->pm.dpm.dyn_state.min_vddc_for_pcie_gen2)
			ps->performance_levels[i].flags &= ~ATOM_PPLIB_R600_FLAGS_PCIEGEN2;
	}
}

static void ni_cg_clockgating_default(struct radeon_device *rdev)
{
	u32 count;
	const u32 *ps = NULL;

	ps = (const u32 *)&cayman_cgcg_cgls_default;
	count = CAYMAN_CGCG_CGLS_DEFAULT_LENGTH;

	btc_program_mgcg_hw_sequence(rdev, ps, count);
}

static void ni_gfx_clockgating_enable(struct radeon_device *rdev,
				      bool enable)
{
	u32 count;
	const u32 *ps = NULL;

	if (enable) {
		ps = (const u32 *)&cayman_cgcg_cgls_enable;
		count = CAYMAN_CGCG_CGLS_ENABLE_LENGTH;
	} else {
		ps = (const u32 *)&cayman_cgcg_cgls_disable;
		count = CAYMAN_CGCG_CGLS_DISABLE_LENGTH;
	}

	btc_program_mgcg_hw_sequence(rdev, ps, count);
}

static void ni_mg_clockgating_default(struct radeon_device *rdev)
{
	u32 count;
	const u32 *ps = NULL;

	ps = (const u32 *)&cayman_mgcg_default;
	count = CAYMAN_MGCG_DEFAULT_LENGTH;

	btc_program_mgcg_hw_sequence(rdev, ps, count);
}

static void ni_mg_clockgating_enable(struct radeon_device *rdev,
				     bool enable)
{
	u32 count;
	const u32 *ps = NULL;

	if (enable) {
		ps = (const u32 *)&cayman_mgcg_enable;
		count = CAYMAN_MGCG_ENABLE_LENGTH;
	} else {
		ps = (const u32 *)&cayman_mgcg_disable;
		count = CAYMAN_MGCG_DISABLE_LENGTH;
	}

	btc_program_mgcg_hw_sequence(rdev, ps, count);
}

static void ni_ls_clockgating_default(struct radeon_device *rdev)
{
	u32 count;
	const u32 *ps = NULL;

	ps = (const u32 *)&cayman_sysls_default;
	count = CAYMAN_SYSLS_DEFAULT_LENGTH;

	btc_program_mgcg_hw_sequence(rdev, ps, count);
}

static void ni_ls_clockgating_enable(struct radeon_device *rdev,
				     bool enable)
{
	u32 count;
	const u32 *ps = NULL;

	if (enable) {
		ps = (const u32 *)&cayman_sysls_enable;
		count = CAYMAN_SYSLS_ENABLE_LENGTH;
	} else {
		ps = (const u32 *)&cayman_sysls_disable;
		count = CAYMAN_SYSLS_DISABLE_LENGTH;
	}

	btc_program_mgcg_hw_sequence(rdev, ps, count);

}

static int ni_patch_single_dependency_table_based_on_leakage(struct radeon_device *rdev,
							     struct radeon_clock_voltage_dependency_table *table)
{
	struct rv7xx_power_info *pi = rv770_get_pi(rdev);
	u32 i;

	if (table) {
		for (i = 0; i < table->count; i++) {
			if (0xff01 == table->entries[i].v) {
				if (pi->max_vddc == 0)
					return -EINVAL;
				table->entries[i].v = pi->max_vddc;
			}
		}
	}
	return 0;
}

static int ni_patch_dependency_tables_based_on_leakage(struct radeon_device *rdev)
{
	int ret = 0;

	ret = ni_patch_single_dependency_table_based_on_leakage(rdev,
								&rdev->pm.dpm.dyn_state.vddc_dependency_on_sclk);

	ret = ni_patch_single_dependency_table_based_on_leakage(rdev,
								&rdev->pm.dpm.dyn_state.vddc_dependency_on_mclk);
	return ret;
}

static void ni_stop_dpm(struct radeon_device *rdev)
{
	WREG32_P(GENERAL_PWRMGT, 0, ~GLOBAL_PWRMGT_EN);
}

#if 0
static int ni_notify_hw_of_power_source(struct radeon_device *rdev,
					bool ac_power)
{
	if (ac_power)
		return (rv770_send_msg_to_smc(rdev, PPSMC_MSG_RunningOnAC) == PPSMC_Result_OK) ?
			0 : -EINVAL;

	return 0;
}
#endif

static PPSMC_Result ni_send_msg_to_smc_with_parameter(struct radeon_device *rdev,
						      PPSMC_Msg msg, u32 parameter)
{
	WREG32(SMC_SCRATCH0, parameter);
	return rv770_send_msg_to_smc(rdev, msg);
}

static int ni_restrict_performance_levels_before_switch(struct radeon_device *rdev)
{
	if (rv770_send_msg_to_smc(rdev, PPSMC_MSG_NoForcedLevel) != PPSMC_Result_OK)
		return -EINVAL;

	return (ni_send_msg_to_smc_with_parameter(rdev, PPSMC_MSG_SetEnabledLevels, 1) == PPSMC_Result_OK) ?
		0 : -EINVAL;
}

int ni_dpm_force_performance_level(struct radeon_device *rdev,
				   enum radeon_dpm_forced_level level)
{
	if (level == RADEON_DPM_FORCED_LEVEL_HIGH) {
		if (ni_send_msg_to_smc_with_parameter(rdev, PPSMC_MSG_SetEnabledLevels, 0) != PPSMC_Result_OK)
			return -EINVAL;

		if (ni_send_msg_to_smc_with_parameter(rdev, PPSMC_MSG_SetForcedLevels, 1) != PPSMC_Result_OK)
			return -EINVAL;
	} else if (level == RADEON_DPM_FORCED_LEVEL_LOW) {
		if (ni_send_msg_to_smc_with_parameter(rdev, PPSMC_MSG_SetForcedLevels, 0) != PPSMC_Result_OK)
			return -EINVAL;

		if (ni_send_msg_to_smc_with_parameter(rdev, PPSMC_MSG_SetEnabledLevels, 1) != PPSMC_Result_OK)
			return -EINVAL;
	} else if (level == RADEON_DPM_FORCED_LEVEL_AUTO) {
		if (ni_send_msg_to_smc_with_parameter(rdev, PPSMC_MSG_SetForcedLevels, 0) != PPSMC_Result_OK)
			return -EINVAL;

		if (ni_send_msg_to_smc_with_parameter(rdev, PPSMC_MSG_SetEnabledLevels, 0) != PPSMC_Result_OK)
			return -EINVAL;
	}

	rdev->pm.dpm.forced_level = level;

	return 0;
}

static void ni_stop_smc(struct radeon_device *rdev)
{
	u32 tmp;
	int i;

	for (i = 0; i < rdev->usec_timeout; i++) {
		tmp = RREG32(LB_SYNC_RESET_SEL) & LB_SYNC_RESET_SEL_MASK;
		if (tmp != 1)
			break;
		udelay(1);
	}

	udelay(100);

	r7xx_stop_smc(rdev);
}

static int ni_process_firmware_header(struct radeon_device *rdev)
{
        struct rv7xx_power_info *pi = rv770_get_pi(rdev);
        struct evergreen_power_info *eg_pi = evergreen_get_pi(rdev);
        struct ni_power_info *ni_pi = ni_get_pi(rdev);
	u32 tmp;
	int ret;

	ret = rv770_read_smc_sram_dword(rdev,
					NISLANDS_SMC_FIRMWARE_HEADER_LOCATION +
					NISLANDS_SMC_FIRMWARE_HEADER_stateTable,
					&tmp, pi->sram_end);

	if (ret)
		return ret;

	pi->state_table_start = (u16)tmp;

	ret = rv770_read_smc_sram_dword(rdev,
					NISLANDS_SMC_FIRMWARE_HEADER_LOCATION +
					NISLANDS_SMC_FIRMWARE_HEADER_softRegisters,
					&tmp, pi->sram_end);

	if (ret)
		return ret;

	pi->soft_regs_start = (u16)tmp;

	ret = rv770_read_smc_sram_dword(rdev,
					NISLANDS_SMC_FIRMWARE_HEADER_LOCATION +
					NISLANDS_SMC_FIRMWARE_HEADER_mcRegisterTable,
					&tmp, pi->sram_end);

	if (ret)
		return ret;

	eg_pi->mc_reg_table_start = (u16)tmp;

	ret = rv770_read_smc_sram_dword(rdev,
					NISLANDS_SMC_FIRMWARE_HEADER_LOCATION +
					NISLANDS_SMC_FIRMWARE_HEADER_fanTable,
					&tmp, pi->sram_end);

	if (ret)
		return ret;

	ni_pi->fan_table_start = (u16)tmp;

	ret = rv770_read_smc_sram_dword(rdev,
					NISLANDS_SMC_FIRMWARE_HEADER_LOCATION +
					NISLANDS_SMC_FIRMWARE_HEADER_mcArbDramAutoRefreshTable,
					&tmp, pi->sram_end);

	if (ret)
		return ret;

	ni_pi->arb_table_start = (u16)tmp;

	ret = rv770_read_smc_sram_dword(rdev,
					NISLANDS_SMC_FIRMWARE_HEADER_LOCATION +
					NISLANDS_SMC_FIRMWARE_HEADER_cacTable,
					&tmp, pi->sram_end);

	if (ret)
		return ret;

	ni_pi->cac_table_start = (u16)tmp;

	ret = rv770_read_smc_sram_dword(rdev,
					NISLANDS_SMC_FIRMWARE_HEADER_LOCATION +
					NISLANDS_SMC_FIRMWARE_HEADER_spllTable,
					&tmp, pi->sram_end);

	if (ret)
		return ret;

	ni_pi->spll_table_start = (u16)tmp;


	return ret;
}

static void ni_read_clock_registers(struct radeon_device *rdev)
{
	struct ni_power_info *ni_pi = ni_get_pi(rdev);

	ni_pi->clock_registers.cg_spll_func_cntl = RREG32(CG_SPLL_FUNC_CNTL);
	ni_pi->clock_registers.cg_spll_func_cntl_2 = RREG32(CG_SPLL_FUNC_CNTL_2);
	ni_pi->clock_registers.cg_spll_func_cntl_3 = RREG32(CG_SPLL_FUNC_CNTL_3);
	ni_pi->clock_registers.cg_spll_func_cntl_4 = RREG32(CG_SPLL_FUNC_CNTL_4);
	ni_pi->clock_registers.cg_spll_spread_spectrum = RREG32(CG_SPLL_SPREAD_SPECTRUM);
	ni_pi->clock_registers.cg_spll_spread_spectrum_2 = RREG32(CG_SPLL_SPREAD_SPECTRUM_2);
	ni_pi->clock_registers.mpll_ad_func_cntl = RREG32(MPLL_AD_FUNC_CNTL);
	ni_pi->clock_registers.mpll_ad_func_cntl_2 = RREG32(MPLL_AD_FUNC_CNTL_2);
	ni_pi->clock_registers.mpll_dq_func_cntl = RREG32(MPLL_DQ_FUNC_CNTL);
	ni_pi->clock_registers.mpll_dq_func_cntl_2 = RREG32(MPLL_DQ_FUNC_CNTL_2);
	ni_pi->clock_registers.mclk_pwrmgt_cntl = RREG32(MCLK_PWRMGT_CNTL);
	ni_pi->clock_registers.dll_cntl = RREG32(DLL_CNTL);
	ni_pi->clock_registers.mpll_ss1 = RREG32(MPLL_SS1);
	ni_pi->clock_registers.mpll_ss2 = RREG32(MPLL_SS2);
}

#if 0
static int ni_enter_ulp_state(struct radeon_device *rdev)
{
	struct rv7xx_power_info *pi = rv770_get_pi(rdev);

	if (pi->gfx_clock_gating) {
                WREG32_P(SCLK_PWRMGT_CNTL, 0, ~DYN_GFX_CLK_OFF_EN);
		WREG32_P(SCLK_PWRMGT_CNTL, GFX_CLK_FORCE_ON, ~GFX_CLK_FORCE_ON);
                WREG32_P(SCLK_PWRMGT_CNTL, 0, ~GFX_CLK_FORCE_ON);
		RREG32(GB_ADDR_CONFIG);
        }

	WREG32_P(SMC_MSG, HOST_SMC_MSG(PPSMC_MSG_SwitchToMinimumPower),
                 ~HOST_SMC_MSG_MASK);

	udelay(25000);

	return 0;
}
#endif

static void ni_program_response_times(struct radeon_device *rdev)
{
	u32 voltage_response_time, backbias_response_time, acpi_delay_time, vbi_time_out;
	u32 vddc_dly, bb_dly, acpi_dly, vbi_dly, mclk_switch_limit;
	u32 reference_clock;

	rv770_write_smc_soft_register(rdev, NI_SMC_SOFT_REGISTER_mvdd_chg_time, 1);

	voltage_response_time = (u32)rdev->pm.dpm.voltage_response_time;
	backbias_response_time = (u32)rdev->pm.dpm.backbias_response_time;

	if (voltage_response_time == 0)
		voltage_response_time = 1000;

	if (backbias_response_time == 0)
		backbias_response_time = 1000;

	acpi_delay_time = 15000;
	vbi_time_out = 100000;

	reference_clock = radeon_get_xclk(rdev);

	vddc_dly = (voltage_response_time  * reference_clock) / 1600;
	bb_dly   = (backbias_response_time * reference_clock) / 1600;
	acpi_dly = (acpi_delay_time * reference_clock) / 1600;
	vbi_dly  = (vbi_time_out * reference_clock) / 1600;

	mclk_switch_limit = (460 * reference_clock) / 100;

	rv770_write_smc_soft_register(rdev, NI_SMC_SOFT_REGISTER_delay_vreg,  vddc_dly);
	rv770_write_smc_soft_register(rdev, NI_SMC_SOFT_REGISTER_delay_bbias, bb_dly);
	rv770_write_smc_soft_register(rdev, NI_SMC_SOFT_REGISTER_delay_acpi,  acpi_dly);
	rv770_write_smc_soft_register(rdev, NI_SMC_SOFT_REGISTER_mclk_chg_timeout, vbi_dly);
	rv770_write_smc_soft_register(rdev, NI_SMC_SOFT_REGISTER_mc_block_delay, 0xAA);
	rv770_write_smc_soft_register(rdev, NI_SMC_SOFT_REGISTER_mclk_switch_lim, mclk_switch_limit);
}

static void ni_populate_smc_voltage_table(struct radeon_device *rdev,
					  struct atom_voltage_table *voltage_table,
					  NISLANDS_SMC_STATETABLE *table)
{
	unsigned int i;

	for (i = 0; i < voltage_table->count; i++) {
		table->highSMIO[i] = 0;
		table->lowSMIO[i] |= cpu_to_be32(voltage_table->entries[i].smio_low);
	}
}

static void ni_populate_smc_voltage_tables(struct radeon_device *rdev,
					   NISLANDS_SMC_STATETABLE *table)
{
	struct rv7xx_power_info *pi = rv770_get_pi(rdev);
	struct evergreen_power_info *eg_pi = evergreen_get_pi(rdev);
	unsigned char i;

	if (eg_pi->vddc_voltage_table.count) {
		ni_populate_smc_voltage_table(rdev, &eg_pi->vddc_voltage_table, table);
		table->voltageMaskTable.highMask[NISLANDS_SMC_VOLTAGEMASK_VDDC] = 0;
		table->voltageMaskTable.lowMask[NISLANDS_SMC_VOLTAGEMASK_VDDC] =
			cpu_to_be32(eg_pi->vddc_voltage_table.mask_low);

		for (i = 0; i < eg_pi->vddc_voltage_table.count; i++) {
			if (pi->max_vddc_in_table <= eg_pi->vddc_voltage_table.entries[i].value) {
				table->maxVDDCIndexInPPTable = i;
				break;
			}
		}
	}

	if (eg_pi->vddci_voltage_table.count) {
		ni_populate_smc_voltage_table(rdev, &eg_pi->vddci_voltage_table, table);

		table->voltageMaskTable.highMask[NISLANDS_SMC_VOLTAGEMASK_VDDCI] = 0;
		table->voltageMaskTable.lowMask[NISLANDS_SMC_VOLTAGEMASK_VDDCI] =
			cpu_to_be32(eg_pi->vddc_voltage_table.mask_low);
	}
}

static int ni_populate_voltage_value(struct radeon_device *rdev,
				     struct atom_voltage_table *table,
				     u16 value,
				     NISLANDS_SMC_VOLTAGE_VALUE *voltage)
{
	unsigned int i;

	for (i = 0; i < table->count; i++) {
		if (value <= table->entries[i].value) {
			voltage->index = (u8)i;
			voltage->value = cpu_to_be16(table->entries[i].value);
			break;
		}
	}

	if (i >= table->count)
		return -EINVAL;

	return 0;
}

static void ni_populate_mvdd_value(struct radeon_device *rdev,
				   u32 mclk,
				   NISLANDS_SMC_VOLTAGE_VALUE *voltage)
{
        struct rv7xx_power_info *pi = rv770_get_pi(rdev);
	struct evergreen_power_info *eg_pi = evergreen_get_pi(rdev);

	if (!pi->mvdd_control) {
		voltage->index = eg_pi->mvdd_high_index;
                voltage->value = cpu_to_be16(MVDD_HIGH_VALUE);
		return;
	}

	if (mclk <= pi->mvdd_split_frequency) {
		voltage->index = eg_pi->mvdd_low_index;
		voltage->value = cpu_to_be16(MVDD_LOW_VALUE);
	} else {
		voltage->index = eg_pi->mvdd_high_index;
		voltage->value = cpu_to_be16(MVDD_HIGH_VALUE);
	}
}

static int ni_get_std_voltage_value(struct radeon_device *rdev,
				    NISLANDS_SMC_VOLTAGE_VALUE *voltage,
				    u16 *std_voltage)
{
	if (rdev->pm.dpm.dyn_state.cac_leakage_table.entries &&
	    ((u32)voltage->index < rdev->pm.dpm.dyn_state.cac_leakage_table.count))
		*std_voltage = rdev->pm.dpm.dyn_state.cac_leakage_table.entries[voltage->index].vddc;
	else
		*std_voltage = be16_to_cpu(voltage->value);

	return 0;
}

static void ni_populate_std_voltage_value(struct radeon_device *rdev,
					  u16 value, u8 index,
					  NISLANDS_SMC_VOLTAGE_VALUE *voltage)
{
	voltage->index = index;
	voltage->value = cpu_to_be16(value);
}

static u32 ni_get_smc_power_scaling_factor(struct radeon_device *rdev)
{
	u32 xclk_period;
	u32 xclk = radeon_get_xclk(rdev);
	u32 tmp = RREG32(CG_CAC_CTRL) & TID_CNT_MASK;

	xclk_period = (1000000000UL / xclk);
	xclk_period /= 10000UL;

	return tmp * xclk_period;
}

static u32 ni_scale_power_for_smc(u32 power_in_watts, u32 scaling_factor)
{
	return (power_in_watts * scaling_factor) << 2;
}

static u32 ni_calculate_power_boost_limit(struct radeon_device *rdev,
					  struct radeon_ps *radeon_state,
					  u32 near_tdp_limit)
{
	struct ni_ps *state = ni_get_ps(radeon_state);
	struct evergreen_power_info *eg_pi = evergreen_get_pi(rdev);
	struct ni_power_info *ni_pi = ni_get_pi(rdev);
	u32 power_boost_limit = 0;
	int ret;

	if (ni_pi->enable_power_containment &&
	    ni_pi->use_power_boost_limit) {
		NISLANDS_SMC_VOLTAGE_VALUE vddc;
		u16 std_vddc_med;
		u16 std_vddc_high;
		u64 tmp, n, d;

		if (state->performance_level_count < 3)
			return 0;

		ret = ni_populate_voltage_value(rdev, &eg_pi->vddc_voltage_table,
						state->performance_levels[state->performance_level_count - 2].vddc,
						&vddc);
		if (ret)
			return 0;

		ret = ni_get_std_voltage_value(rdev, &vddc, &std_vddc_med);
		if (ret)
			return 0;

		ret = ni_populate_voltage_value(rdev, &eg_pi->vddc_voltage_table,
						state->performance_levels[state->performance_level_count - 1].vddc,
						&vddc);
		if (ret)
			return 0;

		ret = ni_get_std_voltage_value(rdev, &vddc, &std_vddc_high);
		if (ret)
			return 0;

		n = ((u64)near_tdp_limit * ((u64)std_vddc_med * (u64)std_vddc_med) * 90);
		d = ((u64)std_vddc_high * (u64)std_vddc_high * 100);
		tmp = div64_u64(n, d);

		if (tmp >> 32)
			return 0;
		power_boost_limit = (u32)tmp;
	}

	return power_boost_limit;
}

static int ni_calculate_adjusted_tdp_limits(struct radeon_device *rdev,
					    bool adjust_polarity,
					    u32 tdp_adjustment,
					    u32 *tdp_limit,
					    u32 *near_tdp_limit)
{
	if (tdp_adjustment > (u32)rdev->pm.dpm.tdp_od_limit)
		return -EINVAL;

	if (adjust_polarity) {
		*tdp_limit = ((100 + tdp_adjustment) * rdev->pm.dpm.tdp_limit) / 100;
		*near_tdp_limit = rdev->pm.dpm.near_tdp_limit + (*tdp_limit - rdev->pm.dpm.tdp_limit);
	} else {
		*tdp_limit = ((100 - tdp_adjustment) * rdev->pm.dpm.tdp_limit) / 100;
		*near_tdp_limit = rdev->pm.dpm.near_tdp_limit - (rdev->pm.dpm.tdp_limit - *tdp_limit);
	}

	return 0;
}

static int ni_populate_smc_tdp_limits(struct radeon_device *rdev,
				      struct radeon_ps *radeon_state)
{
	struct rv7xx_power_info *pi = rv770_get_pi(rdev);
	struct ni_power_info *ni_pi = ni_get_pi(rdev);

	if (ni_pi->enable_power_containment) {
		NISLANDS_SMC_STATETABLE *smc_table = &ni_pi->smc_statetable;
		u32 scaling_factor = ni_get_smc_power_scaling_factor(rdev);
		u32 tdp_limit;
		u32 near_tdp_limit;
		u32 power_boost_limit;
		int ret;

		if (scaling_factor == 0)
			return -EINVAL;

		memset(smc_table, 0, sizeof(NISLANDS_SMC_STATETABLE));

		ret = ni_calculate_adjusted_tdp_limits(rdev,
						       false, /* ??? */
						       rdev->pm.dpm.tdp_adjustment,
						       &tdp_limit,
						       &near_tdp_limit);
		if (ret)
			return ret;

		power_boost_limit = ni_calculate_power_boost_limit(rdev, radeon_state,
								   near_tdp_limit);

		smc_table->dpm2Params.TDPLimit =
			cpu_to_be32(ni_scale_power_for_smc(tdp_limit, scaling_factor));
		smc_table->dpm2Params.NearTDPLimit =
			cpu_to_be32(ni_scale_power_for_smc(near_tdp_limit, scaling_factor));
		smc_table->dpm2Params.SafePowerLimit =
			cpu_to_be32(ni_scale_power_for_smc((near_tdp_limit * NISLANDS_DPM2_TDP_SAFE_LIMIT_PERCENT) / 100,
							   scaling_factor));
		smc_table->dpm2Params.PowerBoostLimit =
			cpu_to_be32(ni_scale_power_for_smc(power_boost_limit, scaling_factor));

		ret = rv770_copy_bytes_to_smc(rdev,
					      (u16)(pi->state_table_start + offsetof(NISLANDS_SMC_STATETABLE, dpm2Params) +
						    offsetof(PP_NIslands_DPM2Parameters, TDPLimit)),
					      (u8 *)(&smc_table->dpm2Params.TDPLimit),
					      sizeof(u32) * 4, pi->sram_end);
		if (ret)
			return ret;
	}

	return 0;
}

int ni_copy_and_switch_arb_sets(struct radeon_device *rdev,
				u32 arb_freq_src, u32 arb_freq_dest)
{
	u32 mc_arb_dram_timing;
	u32 mc_arb_dram_timing2;
	u32 burst_time;
	u32 mc_cg_config;

	switch (arb_freq_src) {
        case MC_CG_ARB_FREQ_F0:
		mc_arb_dram_timing  = RREG32(MC_ARB_DRAM_TIMING);
		mc_arb_dram_timing2 = RREG32(MC_ARB_DRAM_TIMING2);
		burst_time = (RREG32(MC_ARB_BURST_TIME) & STATE0_MASK) >> STATE0_SHIFT;
		break;
        case MC_CG_ARB_FREQ_F1:
		mc_arb_dram_timing  = RREG32(MC_ARB_DRAM_TIMING_1);
		mc_arb_dram_timing2 = RREG32(MC_ARB_DRAM_TIMING2_1);
		burst_time = (RREG32(MC_ARB_BURST_TIME) & STATE1_MASK) >> STATE1_SHIFT;
		break;
        case MC_CG_ARB_FREQ_F2:
		mc_arb_dram_timing  = RREG32(MC_ARB_DRAM_TIMING_2);
		mc_arb_dram_timing2 = RREG32(MC_ARB_DRAM_TIMING2_2);
		burst_time = (RREG32(MC_ARB_BURST_TIME) & STATE2_MASK) >> STATE2_SHIFT;
		break;
        case MC_CG_ARB_FREQ_F3:
		mc_arb_dram_timing  = RREG32(MC_ARB_DRAM_TIMING_3);
		mc_arb_dram_timing2 = RREG32(MC_ARB_DRAM_TIMING2_3);
		burst_time = (RREG32(MC_ARB_BURST_TIME) & STATE3_MASK) >> STATE3_SHIFT;
		break;
        default:
		return -EINVAL;
	}

	switch (arb_freq_dest) {
        case MC_CG_ARB_FREQ_F0:
		WREG32(MC_ARB_DRAM_TIMING, mc_arb_dram_timing);
		WREG32(MC_ARB_DRAM_TIMING2, mc_arb_dram_timing2);
		WREG32_P(MC_ARB_BURST_TIME, STATE0(burst_time), ~STATE0_MASK);
		break;
        case MC_CG_ARB_FREQ_F1:
		WREG32(MC_ARB_DRAM_TIMING_1, mc_arb_dram_timing);
		WREG32(MC_ARB_DRAM_TIMING2_1, mc_arb_dram_timing2);
		WREG32_P(MC_ARB_BURST_TIME, STATE1(burst_time), ~STATE1_MASK);
		break;
        case MC_CG_ARB_FREQ_F2:
		WREG32(MC_ARB_DRAM_TIMING_2, mc_arb_dram_timing);
		WREG32(MC_ARB_DRAM_TIMING2_2, mc_arb_dram_timing2);
		WREG32_P(MC_ARB_BURST_TIME, STATE2(burst_time), ~STATE2_MASK);
		break;
        case MC_CG_ARB_FREQ_F3:
		WREG32(MC_ARB_DRAM_TIMING_3, mc_arb_dram_timing);
		WREG32(MC_ARB_DRAM_TIMING2_3, mc_arb_dram_timing2);
		WREG32_P(MC_ARB_BURST_TIME, STATE3(burst_time), ~STATE3_MASK);
		break;
	default:
		return -EINVAL;
	}

	mc_cg_config = RREG32(MC_CG_CONFIG) | 0x0000000F;
	WREG32(MC_CG_CONFIG, mc_cg_config);
	WREG32_P(MC_ARB_CG, CG_ARB_REQ(arb_freq_dest), ~CG_ARB_REQ_MASK);

	return 0;
}

static int ni_init_arb_table_index(struct radeon_device *rdev)
{
	struct rv7xx_power_info *pi = rv770_get_pi(rdev);
	struct ni_power_info *ni_pi = ni_get_pi(rdev);
	u32 tmp;
	int ret;

	ret = rv770_read_smc_sram_dword(rdev, ni_pi->arb_table_start,
					&tmp, pi->sram_end);
	if (ret)
		return ret;

	tmp &= 0x00FFFFFF;
	tmp |= ((u32)MC_CG_ARB_FREQ_F1) << 24;

	return rv770_write_smc_sram_dword(rdev, ni_pi->arb_table_start,
					  tmp, pi->sram_end);
}

static int ni_initial_switch_from_arb_f0_to_f1(struct radeon_device *rdev)
{
	return ni_copy_and_switch_arb_sets(rdev, MC_CG_ARB_FREQ_F0, MC_CG_ARB_FREQ_F1);
}

static int ni_force_switch_to_arb_f0(struct radeon_device *rdev)
{
	struct rv7xx_power_info *pi = rv770_get_pi(rdev);
	struct ni_power_info *ni_pi = ni_get_pi(rdev);
	u32 tmp;
	int ret;

	ret = rv770_read_smc_sram_dword(rdev, ni_pi->arb_table_start,
					&tmp, pi->sram_end);
	if (ret)
		return ret;

	tmp = (tmp >> 24) & 0xff;

	if (tmp == MC_CG_ARB_FREQ_F0)
		return 0;

	return ni_copy_and_switch_arb_sets(rdev, tmp, MC_CG_ARB_FREQ_F0);
}

static int ni_populate_memory_timing_parameters(struct radeon_device *rdev,
						struct rv7xx_pl *pl,
						SMC_NIslands_MCArbDramTimingRegisterSet *arb_regs)
{
	u32 dram_timing;
	u32 dram_timing2;

	arb_regs->mc_arb_rfsh_rate =
		(u8)rv770_calculate_memory_refresh_rate(rdev, pl->sclk);


	radeon_atom_set_engine_dram_timings(rdev,
                                            pl->sclk,
                                            pl->mclk);

	dram_timing = RREG32(MC_ARB_DRAM_TIMING);
	dram_timing2 = RREG32(MC_ARB_DRAM_TIMING2);

	arb_regs->mc_arb_dram_timing  = cpu_to_be32(dram_timing);
	arb_regs->mc_arb_dram_timing2 = cpu_to_be32(dram_timing2);

	return 0;
}

static int ni_do_program_memory_timing_parameters(struct radeon_device *rdev,
						  struct radeon_ps *radeon_state,
						  unsigned int first_arb_set)
{
	struct rv7xx_power_info *pi = rv770_get_pi(rdev);
	struct ni_power_info *ni_pi = ni_get_pi(rdev);
	struct ni_ps *state = ni_get_ps(radeon_state);
	SMC_NIslands_MCArbDramTimingRegisterSet arb_regs = { 0 };
	int i, ret = 0;

	for (i = 0; i < state->performance_level_count; i++) {
		ret = ni_populate_memory_timing_parameters(rdev, &state->performance_levels[i], &arb_regs);
		if (ret)
			break;

		ret = rv770_copy_bytes_to_smc(rdev,
					      (u16)(ni_pi->arb_table_start +
						    offsetof(SMC_NIslands_MCArbDramTimingRegisters, data) +
						    sizeof(SMC_NIslands_MCArbDramTimingRegisterSet) * (first_arb_set + i)),
					      (u8 *)&arb_regs,
					      (u16)sizeof(SMC_NIslands_MCArbDramTimingRegisterSet),
					      pi->sram_end);
		if (ret)
			break;
	}
	return ret;
}

static int ni_program_memory_timing_parameters(struct radeon_device *rdev,
					       struct radeon_ps *radeon_new_state)
{
	return ni_do_program_memory_timing_parameters(rdev, radeon_new_state,
						      NISLANDS_DRIVER_STATE_ARB_INDEX);
}

static void ni_populate_initial_mvdd_value(struct radeon_device *rdev,
					   struct NISLANDS_SMC_VOLTAGE_VALUE *voltage)
{
	struct evergreen_power_info *eg_pi = evergreen_get_pi(rdev);

	voltage->index = eg_pi->mvdd_high_index;
	voltage->value = cpu_to_be16(MVDD_HIGH_VALUE);
}

static int ni_populate_smc_initial_state(struct radeon_device *rdev,
					 struct radeon_ps *radeon_initial_state,
					 NISLANDS_SMC_STATETABLE *table)
{
	struct ni_ps *initial_state = ni_get_ps(radeon_initial_state);
	struct rv7xx_power_info *pi = rv770_get_pi(rdev);
	struct evergreen_power_info *eg_pi = evergreen_get_pi(rdev);
	struct ni_power_info *ni_pi = ni_get_pi(rdev);
	u32 reg;
	int ret;

	table->initialState.levels[0].mclk.vMPLL_AD_FUNC_CNTL =
		cpu_to_be32(ni_pi->clock_registers.mpll_ad_func_cntl);
	table->initialState.levels[0].mclk.vMPLL_AD_FUNC_CNTL_2 =
		cpu_to_be32(ni_pi->clock_registers.mpll_ad_func_cntl_2);
	table->initialState.levels[0].mclk.vMPLL_DQ_FUNC_CNTL =
		cpu_to_be32(ni_pi->clock_registers.mpll_dq_func_cntl);
	table->initialState.levels[0].mclk.vMPLL_DQ_FUNC_CNTL_2 =
		cpu_to_be32(ni_pi->clock_registers.mpll_dq_func_cntl_2);
	table->initialState.levels[0].mclk.vMCLK_PWRMGT_CNTL =
		cpu_to_be32(ni_pi->clock_registers.mclk_pwrmgt_cntl);
	table->initialState.levels[0].mclk.vDLL_CNTL =
		cpu_to_be32(ni_pi->clock_registers.dll_cntl);
	table->initialState.levels[0].mclk.vMPLL_SS =
		cpu_to_be32(ni_pi->clock_registers.mpll_ss1);
	table->initialState.levels[0].mclk.vMPLL_SS2 =
		cpu_to_be32(ni_pi->clock_registers.mpll_ss2);
	table->initialState.levels[0].mclk.mclk_value =
		cpu_to_be32(initial_state->performance_levels[0].mclk);

	table->initialState.levels[0].sclk.vCG_SPLL_FUNC_CNTL =
		cpu_to_be32(ni_pi->clock_registers.cg_spll_func_cntl);
	table->initialState.levels[0].sclk.vCG_SPLL_FUNC_CNTL_2 =
		cpu_to_be32(ni_pi->clock_registers.cg_spll_func_cntl_2);
	table->initialState.levels[0].sclk.vCG_SPLL_FUNC_CNTL_3 =
		cpu_to_be32(ni_pi->clock_registers.cg_spll_func_cntl_3);
	table->initialState.levels[0].sclk.vCG_SPLL_FUNC_CNTL_4 =
		cpu_to_be32(ni_pi->clock_registers.cg_spll_func_cntl_4);
	table->initialState.levels[0].sclk.vCG_SPLL_SPREAD_SPECTRUM =
		cpu_to_be32(ni_pi->clock_registers.cg_spll_spread_spectrum);
	table->initialState.levels[0].sclk.vCG_SPLL_SPREAD_SPECTRUM_2 =
		cpu_to_be32(ni_pi->clock_registers.cg_spll_spread_spectrum_2);
	table->initialState.levels[0].sclk.sclk_value =
		cpu_to_be32(initial_state->performance_levels[0].sclk);
	table->initialState.levels[0].arbRefreshState =
		NISLANDS_INITIAL_STATE_ARB_INDEX;

	table->initialState.levels[0].ACIndex = 0;

	ret = ni_populate_voltage_value(rdev, &eg_pi->vddc_voltage_table,
					initial_state->performance_levels[0].vddc,
					&table->initialState.levels[0].vddc);
	if (!ret) {
		u16 std_vddc;

		ret = ni_get_std_voltage_value(rdev,
					       &table->initialState.levels[0].vddc,
					       &std_vddc);
		if (!ret)
			ni_populate_std_voltage_value(rdev, std_vddc,
						      table->initialState.levels[0].vddc.index,
						      &table->initialState.levels[0].std_vddc);
	}

	if (eg_pi->vddci_control)
		ni_populate_voltage_value(rdev,
					  &eg_pi->vddci_voltage_table,
					  initial_state->performance_levels[0].vddci,
					  &table->initialState.levels[0].vddci);

	ni_populate_initial_mvdd_value(rdev, &table->initialState.levels[0].mvdd);

	reg = CG_R(0xffff) | CG_L(0);
	table->initialState.levels[0].aT = cpu_to_be32(reg);

	table->initialState.levels[0].bSP = cpu_to_be32(pi->dsp);

	if (pi->boot_in_gen2)
		table->initialState.levels[0].gen2PCIE = 1;
	else
		table->initialState.levels[0].gen2PCIE = 0;

	if (pi->mem_gddr5) {
		table->initialState.levels[0].strobeMode =
			cypress_get_strobe_mode_settings(rdev,
							 initial_state->performance_levels[0].mclk);

		if (initial_state->performance_levels[0].mclk > pi->mclk_edc_enable_threshold)
			table->initialState.levels[0].mcFlags = NISLANDS_SMC_MC_EDC_RD_FLAG | NISLANDS_SMC_MC_EDC_WR_FLAG;
		else
			table->initialState.levels[0].mcFlags =  0;
	}

	table->initialState.levelCount = 1;

	table->initialState.flags |= PPSMC_SWSTATE_FLAG_DC;

	table->initialState.levels[0].dpm2.MaxPS = 0;
	table->initialState.levels[0].dpm2.NearTDPDec = 0;
	table->initialState.levels[0].dpm2.AboveSafeInc = 0;
	table->initialState.levels[0].dpm2.BelowSafeInc = 0;

	reg = MIN_POWER_MASK | MAX_POWER_MASK;
	table->initialState.levels[0].SQPowerThrottle = cpu_to_be32(reg);

	reg = MAX_POWER_DELTA_MASK | STI_SIZE_MASK | LTI_RATIO_MASK;
	table->initialState.levels[0].SQPowerThrottle_2 = cpu_to_be32(reg);

	return 0;
}

static int ni_populate_smc_acpi_state(struct radeon_device *rdev,
				      NISLANDS_SMC_STATETABLE *table)
{
	struct rv7xx_power_info *pi = rv770_get_pi(rdev);
	struct evergreen_power_info *eg_pi = evergreen_get_pi(rdev);
	struct ni_power_info *ni_pi = ni_get_pi(rdev);
	u32 mpll_ad_func_cntl   = ni_pi->clock_registers.mpll_ad_func_cntl;
	u32 mpll_ad_func_cntl_2 = ni_pi->clock_registers.mpll_ad_func_cntl_2;
	u32 mpll_dq_func_cntl   = ni_pi->clock_registers.mpll_dq_func_cntl;
	u32 mpll_dq_func_cntl_2 = ni_pi->clock_registers.mpll_dq_func_cntl_2;
	u32 spll_func_cntl      = ni_pi->clock_registers.cg_spll_func_cntl;
	u32 spll_func_cntl_2    = ni_pi->clock_registers.cg_spll_func_cntl_2;
	u32 spll_func_cntl_3    = ni_pi->clock_registers.cg_spll_func_cntl_3;
	u32 spll_func_cntl_4    = ni_pi->clock_registers.cg_spll_func_cntl_4;
	u32 mclk_pwrmgt_cntl    = ni_pi->clock_registers.mclk_pwrmgt_cntl;
	u32 dll_cntl            = ni_pi->clock_registers.dll_cntl;
	u32 reg;
	int ret;

	table->ACPIState = table->initialState;

	table->ACPIState.flags &= ~PPSMC_SWSTATE_FLAG_DC;

	if (pi->acpi_vddc) {
		ret = ni_populate_voltage_value(rdev,
						&eg_pi->vddc_voltage_table,
						pi->acpi_vddc, &table->ACPIState.levels[0].vddc);
		if (!ret) {
			u16 std_vddc;

			ret = ni_get_std_voltage_value(rdev,
						       &table->ACPIState.levels[0].vddc, &std_vddc);
			if (!ret)
				ni_populate_std_voltage_value(rdev, std_vddc,
							      table->ACPIState.levels[0].vddc.index,
							      &table->ACPIState.levels[0].std_vddc);
		}

		if (pi->pcie_gen2) {
			if (pi->acpi_pcie_gen2)
				table->ACPIState.levels[0].gen2PCIE = 1;
			else
				table->ACPIState.levels[0].gen2PCIE = 0;
		} else {
			table->ACPIState.levels[0].gen2PCIE = 0;
		}
	} else {
		ret = ni_populate_voltage_value(rdev,
						&eg_pi->vddc_voltage_table,
						pi->min_vddc_in_table,
						&table->ACPIState.levels[0].vddc);
		if (!ret) {
			u16 std_vddc;

			ret = ni_get_std_voltage_value(rdev,
						       &table->ACPIState.levels[0].vddc,
						       &std_vddc);
			if (!ret)
				ni_populate_std_voltage_value(rdev, std_vddc,
							      table->ACPIState.levels[0].vddc.index,
							      &table->ACPIState.levels[0].std_vddc);
		}
		table->ACPIState.levels[0].gen2PCIE = 0;
	}

	if (eg_pi->acpi_vddci) {
		if (eg_pi->vddci_control)
			ni_populate_voltage_value(rdev,
						  &eg_pi->vddci_voltage_table,
						  eg_pi->acpi_vddci,
						  &table->ACPIState.levels[0].vddci);
	}


	mpll_ad_func_cntl &= ~PDNB;

	mpll_ad_func_cntl_2 |= BIAS_GEN_PDNB | RESET_EN;

        if (pi->mem_gddr5)
                mpll_dq_func_cntl &= ~PDNB;
        mpll_dq_func_cntl_2 |= BIAS_GEN_PDNB | RESET_EN | BYPASS;


	mclk_pwrmgt_cntl |= (MRDCKA0_RESET |
			     MRDCKA1_RESET |
			     MRDCKB0_RESET |
			     MRDCKB1_RESET |
			     MRDCKC0_RESET |
			     MRDCKC1_RESET |
			     MRDCKD0_RESET |
			     MRDCKD1_RESET);

	mclk_pwrmgt_cntl &= ~(MRDCKA0_PDNB |
			      MRDCKA1_PDNB |
			      MRDCKB0_PDNB |
			      MRDCKB1_PDNB |
			      MRDCKC0_PDNB |
			      MRDCKC1_PDNB |
			      MRDCKD0_PDNB |
			      MRDCKD1_PDNB);

	dll_cntl |= (MRDCKA0_BYPASS |
                     MRDCKA1_BYPASS |
                     MRDCKB0_BYPASS |
                     MRDCKB1_BYPASS |
                     MRDCKC0_BYPASS |
                     MRDCKC1_BYPASS |
                     MRDCKD0_BYPASS |
                     MRDCKD1_BYPASS);

        spll_func_cntl_2 &= ~SCLK_MUX_SEL_MASK;
	spll_func_cntl_2 |= SCLK_MUX_SEL(4);

	table->ACPIState.levels[0].mclk.vMPLL_AD_FUNC_CNTL = cpu_to_be32(mpll_ad_func_cntl);
	table->ACPIState.levels[0].mclk.vMPLL_AD_FUNC_CNTL_2 = cpu_to_be32(mpll_ad_func_cntl_2);
	table->ACPIState.levels[0].mclk.vMPLL_DQ_FUNC_CNTL = cpu_to_be32(mpll_dq_func_cntl);
	table->ACPIState.levels[0].mclk.vMPLL_DQ_FUNC_CNTL_2 = cpu_to_be32(mpll_dq_func_cntl_2);
	table->ACPIState.levels[0].mclk.vMCLK_PWRMGT_CNTL = cpu_to_be32(mclk_pwrmgt_cntl);
	table->ACPIState.levels[0].mclk.vDLL_CNTL = cpu_to_be32(dll_cntl);

	table->ACPIState.levels[0].mclk.mclk_value = 0;

	table->ACPIState.levels[0].sclk.vCG_SPLL_FUNC_CNTL = cpu_to_be32(spll_func_cntl);
	table->ACPIState.levels[0].sclk.vCG_SPLL_FUNC_CNTL_2 = cpu_to_be32(spll_func_cntl_2);
	table->ACPIState.levels[0].sclk.vCG_SPLL_FUNC_CNTL_3 = cpu_to_be32(spll_func_cntl_3);
	table->ACPIState.levels[0].sclk.vCG_SPLL_FUNC_CNTL_4 = cpu_to_be32(spll_func_cntl_4);

	table->ACPIState.levels[0].sclk.sclk_value = 0;

	ni_populate_mvdd_value(rdev, 0, &table->ACPIState.levels[0].mvdd);

	if (eg_pi->dynamic_ac_timing)
		table->ACPIState.levels[0].ACIndex = 1;

	table->ACPIState.levels[0].dpm2.MaxPS = 0;
	table->ACPIState.levels[0].dpm2.NearTDPDec = 0;
	table->ACPIState.levels[0].dpm2.AboveSafeInc = 0;
	table->ACPIState.levels[0].dpm2.BelowSafeInc = 0;

	reg = MIN_POWER_MASK | MAX_POWER_MASK;
	table->ACPIState.levels[0].SQPowerThrottle = cpu_to_be32(reg);

	reg = MAX_POWER_DELTA_MASK | STI_SIZE_MASK | LTI_RATIO_MASK;
	table->ACPIState.levels[0].SQPowerThrottle_2 = cpu_to_be32(reg);

	return 0;
}

static int ni_init_smc_table(struct radeon_device *rdev)
{
	struct rv7xx_power_info *pi = rv770_get_pi(rdev);
	struct ni_power_info *ni_pi = ni_get_pi(rdev);
	int ret;
	struct radeon_ps *radeon_boot_state = rdev->pm.dpm.boot_ps;
	NISLANDS_SMC_STATETABLE *table = &ni_pi->smc_statetable;

	memset(table, 0, sizeof(NISLANDS_SMC_STATETABLE));

	ni_populate_smc_voltage_tables(rdev, table);

	switch (rdev->pm.int_thermal_type) {
	case THERMAL_TYPE_NI:
	case THERMAL_TYPE_EMC2103_WITH_INTERNAL:
		table->thermalProtectType = PPSMC_THERMAL_PROTECT_TYPE_INTERNAL;
		break;
	case THERMAL_TYPE_NONE:
		table->thermalProtectType = PPSMC_THERMAL_PROTECT_TYPE_NONE;
		break;
	default:
		table->thermalProtectType = PPSMC_THERMAL_PROTECT_TYPE_EXTERNAL;
		break;
	}

	if (rdev->pm.dpm.platform_caps & ATOM_PP_PLATFORM_CAP_HARDWAREDC)
		table->systemFlags |= PPSMC_SYSTEMFLAG_GPIO_DC;

	if (rdev->pm.dpm.platform_caps & ATOM_PP_PLATFORM_CAP_REGULATOR_HOT)
		table->systemFlags |= PPSMC_SYSTEMFLAG_REGULATOR_HOT;

	if (rdev->pm.dpm.platform_caps & ATOM_PP_PLATFORM_CAP_STEPVDDC)
		table->systemFlags |= PPSMC_SYSTEMFLAG_STEPVDDC;

	if (pi->mem_gddr5)
		table->systemFlags |= PPSMC_SYSTEMFLAG_GDDR5;

	ret = ni_populate_smc_initial_state(rdev, radeon_boot_state, table);
	if (ret)
		return ret;

	ret = ni_populate_smc_acpi_state(rdev, table);
	if (ret)
		return ret;

	table->driverState = table->initialState;

	table->ULVState = table->initialState;

	ret = ni_do_program_memory_timing_parameters(rdev, radeon_boot_state,
						     NISLANDS_INITIAL_STATE_ARB_INDEX);
	if (ret)
		return ret;

	return rv770_copy_bytes_to_smc(rdev, pi->state_table_start, (u8 *)table,
				       sizeof(NISLANDS_SMC_STATETABLE), pi->sram_end);
}

static int ni_calculate_sclk_params(struct radeon_device *rdev,
				    u32 engine_clock,
				    NISLANDS_SMC_SCLK_VALUE *sclk)
{
	struct rv7xx_power_info *pi = rv770_get_pi(rdev);
	struct ni_power_info *ni_pi = ni_get_pi(rdev);
	struct atom_clock_dividers dividers;
	u32 spll_func_cntl = ni_pi->clock_registers.cg_spll_func_cntl;
	u32 spll_func_cntl_2 = ni_pi->clock_registers.cg_spll_func_cntl_2;
	u32 spll_func_cntl_3 = ni_pi->clock_registers.cg_spll_func_cntl_3;
	u32 spll_func_cntl_4 = ni_pi->clock_registers.cg_spll_func_cntl_4;
	u32 cg_spll_spread_spectrum = ni_pi->clock_registers.cg_spll_spread_spectrum;
	u32 cg_spll_spread_spectrum_2 = ni_pi->clock_registers.cg_spll_spread_spectrum_2;
	u64 tmp;
	u32 reference_clock = rdev->clock.spll.reference_freq;
	u32 reference_divider;
	u32 fbdiv;
	int ret;

	ret = radeon_atom_get_clock_dividers(rdev, COMPUTE_ENGINE_PLL_PARAM,
					     engine_clock, false, &dividers);
	if (ret)
		return ret;

	reference_divider = 1 + dividers.ref_div;


	tmp = (u64) engine_clock * reference_divider * dividers.post_div * 16834;
	do_div(tmp, reference_clock);
	fbdiv = (u32) tmp;

	spll_func_cntl &= ~(SPLL_PDIV_A_MASK | SPLL_REF_DIV_MASK);
	spll_func_cntl |= SPLL_REF_DIV(dividers.ref_div);
	spll_func_cntl |= SPLL_PDIV_A(dividers.post_div);

	spll_func_cntl_2 &= ~SCLK_MUX_SEL_MASK;
	spll_func_cntl_2 |= SCLK_MUX_SEL(2);

	spll_func_cntl_3 &= ~SPLL_FB_DIV_MASK;
	spll_func_cntl_3 |= SPLL_FB_DIV(fbdiv);
	spll_func_cntl_3 |= SPLL_DITHEN;

	if (pi->sclk_ss) {
		struct radeon_atom_ss ss;
		u32 vco_freq = engine_clock * dividers.post_div;

		if (radeon_atombios_get_asic_ss_info(rdev, &ss,
						     ASIC_INTERNAL_ENGINE_SS, vco_freq)) {
			u32 clk_s = reference_clock * 5 / (reference_divider * ss.rate);
			u32 clk_v = 4 * ss.percentage * fbdiv / (clk_s * 10000);

			cg_spll_spread_spectrum &= ~CLK_S_MASK;
			cg_spll_spread_spectrum |= CLK_S(clk_s);
			cg_spll_spread_spectrum |= SSEN;

			cg_spll_spread_spectrum_2 &= ~CLK_V_MASK;
			cg_spll_spread_spectrum_2 |= CLK_V(clk_v);
		}
	}

	sclk->sclk_value = engine_clock;
	sclk->vCG_SPLL_FUNC_CNTL = spll_func_cntl;
	sclk->vCG_SPLL_FUNC_CNTL_2 = spll_func_cntl_2;
	sclk->vCG_SPLL_FUNC_CNTL_3 = spll_func_cntl_3;
	sclk->vCG_SPLL_FUNC_CNTL_4 = spll_func_cntl_4;
	sclk->vCG_SPLL_SPREAD_SPECTRUM = cg_spll_spread_spectrum;
	sclk->vCG_SPLL_SPREAD_SPECTRUM_2 = cg_spll_spread_spectrum_2;

	return 0;
}

static int ni_populate_sclk_value(struct radeon_device *rdev,
				  u32 engine_clock,
				  NISLANDS_SMC_SCLK_VALUE *sclk)
{
	NISLANDS_SMC_SCLK_VALUE sclk_tmp;
	int ret;

	ret = ni_calculate_sclk_params(rdev, engine_clock, &sclk_tmp);
	if (!ret) {
		sclk->sclk_value = cpu_to_be32(sclk_tmp.sclk_value);
		sclk->vCG_SPLL_FUNC_CNTL = cpu_to_be32(sclk_tmp.vCG_SPLL_FUNC_CNTL);
		sclk->vCG_SPLL_FUNC_CNTL_2 = cpu_to_be32(sclk_tmp.vCG_SPLL_FUNC_CNTL_2);
		sclk->vCG_SPLL_FUNC_CNTL_3 = cpu_to_be32(sclk_tmp.vCG_SPLL_FUNC_CNTL_3);
		sclk->vCG_SPLL_FUNC_CNTL_4 = cpu_to_be32(sclk_tmp.vCG_SPLL_FUNC_CNTL_4);
		sclk->vCG_SPLL_SPREAD_SPECTRUM = cpu_to_be32(sclk_tmp.vCG_SPLL_SPREAD_SPECTRUM);
		sclk->vCG_SPLL_SPREAD_SPECTRUM_2 = cpu_to_be32(sclk_tmp.vCG_SPLL_SPREAD_SPECTRUM_2);
	}

	return ret;
}

static int ni_init_smc_spll_table(struct radeon_device *rdev)
{
        struct rv7xx_power_info *pi = rv770_get_pi(rdev);
	struct ni_power_info *ni_pi = ni_get_pi(rdev);
	SMC_NISLANDS_SPLL_DIV_TABLE *spll_table;
	NISLANDS_SMC_SCLK_VALUE sclk_params;
	u32 fb_div;
	u32 p_div;
	u32 clk_s;
	u32 clk_v;
	u32 sclk = 0;
	int i, ret;
	u32 tmp;

	if (ni_pi->spll_table_start == 0)
		return -EINVAL;

	spll_table = kzalloc(sizeof(SMC_NISLANDS_SPLL_DIV_TABLE), GFP_KERNEL);
	if (spll_table == NULL)
		return -ENOMEM;

	for (i = 0; i < 256; i++) {
		ret = ni_calculate_sclk_params(rdev, sclk, &sclk_params);
		if (ret)
			break;

		p_div = (sclk_params.vCG_SPLL_FUNC_CNTL & SPLL_PDIV_A_MASK) >> SPLL_PDIV_A_SHIFT;
		fb_div = (sclk_params.vCG_SPLL_FUNC_CNTL_3 & SPLL_FB_DIV_MASK) >> SPLL_FB_DIV_SHIFT;
		clk_s = (sclk_params.vCG_SPLL_SPREAD_SPECTRUM & CLK_S_MASK) >> CLK_S_SHIFT;
		clk_v = (sclk_params.vCG_SPLL_SPREAD_SPECTRUM_2 & CLK_V_MASK) >> CLK_V_SHIFT;

		fb_div &= ~0x00001FFF;
		fb_div >>= 1;
		clk_v >>= 6;

		if (p_div & ~(SMC_NISLANDS_SPLL_DIV_TABLE_PDIV_MASK >> SMC_NISLANDS_SPLL_DIV_TABLE_PDIV_SHIFT))
			ret = -EINVAL;

		if (clk_s & ~(SMC_NISLANDS_SPLL_DIV_TABLE_CLKS_MASK >> SMC_NISLANDS_SPLL_DIV_TABLE_CLKS_SHIFT))
			ret = -EINVAL;

		if (clk_s & ~(SMC_NISLANDS_SPLL_DIV_TABLE_CLKS_MASK >> SMC_NISLANDS_SPLL_DIV_TABLE_CLKS_SHIFT))
			ret = -EINVAL;

		if (clk_v & ~(SMC_NISLANDS_SPLL_DIV_TABLE_CLKV_MASK >> SMC_NISLANDS_SPLL_DIV_TABLE_CLKV_SHIFT))
			ret = -EINVAL;

		if (ret)
			break;

		tmp = ((fb_div << SMC_NISLANDS_SPLL_DIV_TABLE_FBDIV_SHIFT) & SMC_NISLANDS_SPLL_DIV_TABLE_FBDIV_MASK) |
			((p_div << SMC_NISLANDS_SPLL_DIV_TABLE_PDIV_SHIFT) & SMC_NISLANDS_SPLL_DIV_TABLE_PDIV_MASK);
		spll_table->freq[i] = cpu_to_be32(tmp);

		tmp = ((clk_v << SMC_NISLANDS_SPLL_DIV_TABLE_CLKV_SHIFT) & SMC_NISLANDS_SPLL_DIV_TABLE_CLKV_MASK) |
			((clk_s << SMC_NISLANDS_SPLL_DIV_TABLE_CLKS_SHIFT) & SMC_NISLANDS_SPLL_DIV_TABLE_CLKS_MASK);
		spll_table->ss[i] = cpu_to_be32(tmp);

		sclk += 512;
	}

	if (!ret)
		ret = rv770_copy_bytes_to_smc(rdev, ni_pi->spll_table_start, (u8 *)spll_table,
					      sizeof(SMC_NISLANDS_SPLL_DIV_TABLE), pi->sram_end);

	kfree(spll_table);

	return ret;
}

static int ni_populate_mclk_value(struct radeon_device *rdev,
				  u32 engine_clock,
				  u32 memory_clock,
				  NISLANDS_SMC_MCLK_VALUE *mclk,
				  bool strobe_mode,
				  bool dll_state_on)
{
	struct rv7xx_power_info *pi = rv770_get_pi(rdev);
	struct ni_power_info *ni_pi = ni_get_pi(rdev);
	u32 mpll_ad_func_cntl = ni_pi->clock_registers.mpll_ad_func_cntl;
	u32 mpll_ad_func_cntl_2 = ni_pi->clock_registers.mpll_ad_func_cntl_2;
	u32 mpll_dq_func_cntl = ni_pi->clock_registers.mpll_dq_func_cntl;
	u32 mpll_dq_func_cntl_2 = ni_pi->clock_registers.mpll_dq_func_cntl_2;
	u32 mclk_pwrmgt_cntl = ni_pi->clock_registers.mclk_pwrmgt_cntl;
	u32 dll_cntl = ni_pi->clock_registers.dll_cntl;
	u32 mpll_ss1 = ni_pi->clock_registers.mpll_ss1;
	u32 mpll_ss2 = ni_pi->clock_registers.mpll_ss2;
	struct atom_clock_dividers dividers;
	u32 ibias;
	u32 dll_speed;
	int ret;
	u32 mc_seq_misc7;

	ret = radeon_atom_get_clock_dividers(rdev, COMPUTE_MEMORY_PLL_PARAM,
					     memory_clock, strobe_mode, &dividers);
	if (ret)
		return ret;

	if (!strobe_mode) {
		mc_seq_misc7 = RREG32(MC_SEQ_MISC7);

		if (mc_seq_misc7 & 0x8000000)
			dividers.post_div = 1;
	}

	ibias = cypress_map_clkf_to_ibias(rdev, dividers.whole_fb_div);

	mpll_ad_func_cntl &= ~(CLKR_MASK |
			       YCLK_POST_DIV_MASK |
			       CLKF_MASK |
			       CLKFRAC_MASK |
			       IBIAS_MASK);
	mpll_ad_func_cntl |= CLKR(dividers.ref_div);
	mpll_ad_func_cntl |= YCLK_POST_DIV(dividers.post_div);
	mpll_ad_func_cntl |= CLKF(dividers.whole_fb_div);
	mpll_ad_func_cntl |= CLKFRAC(dividers.frac_fb_div);
	mpll_ad_func_cntl |= IBIAS(ibias);

	if (dividers.vco_mode)
		mpll_ad_func_cntl_2 |= VCO_MODE;
	else
		mpll_ad_func_cntl_2 &= ~VCO_MODE;

	if (pi->mem_gddr5) {
		mpll_dq_func_cntl &= ~(CLKR_MASK |
				       YCLK_POST_DIV_MASK |
				       CLKF_MASK |
				       CLKFRAC_MASK |
				       IBIAS_MASK);
		mpll_dq_func_cntl |= CLKR(dividers.ref_div);
		mpll_dq_func_cntl |= YCLK_POST_DIV(dividers.post_div);
		mpll_dq_func_cntl |= CLKF(dividers.whole_fb_div);
		mpll_dq_func_cntl |= CLKFRAC(dividers.frac_fb_div);
		mpll_dq_func_cntl |= IBIAS(ibias);

		if (strobe_mode)
			mpll_dq_func_cntl &= ~PDNB;
		else
			mpll_dq_func_cntl |= PDNB;

		if (dividers.vco_mode)
			mpll_dq_func_cntl_2 |= VCO_MODE;
		else
			mpll_dq_func_cntl_2 &= ~VCO_MODE;
	}

	if (pi->mclk_ss) {
		struct radeon_atom_ss ss;
		u32 vco_freq = memory_clock * dividers.post_div;

		if (radeon_atombios_get_asic_ss_info(rdev, &ss,
						     ASIC_INTERNAL_MEMORY_SS, vco_freq)) {
			u32 reference_clock = rdev->clock.mpll.reference_freq;
			u32 decoded_ref = rv740_get_decoded_reference_divider(dividers.ref_div);
			u32 clk_s = reference_clock * 5 / (decoded_ref * ss.rate);
			u32 clk_v = ss.percentage *
				(0x4000 * dividers.whole_fb_div + 0x800 * dividers.frac_fb_div) / (clk_s * 625);

			mpll_ss1 &= ~CLKV_MASK;
			mpll_ss1 |= CLKV(clk_v);

			mpll_ss2 &= ~CLKS_MASK;
			mpll_ss2 |= CLKS(clk_s);
		}
	}

	dll_speed = rv740_get_dll_speed(pi->mem_gddr5,
					memory_clock);

	mclk_pwrmgt_cntl &= ~DLL_SPEED_MASK;
	mclk_pwrmgt_cntl |= DLL_SPEED(dll_speed);
	if (dll_state_on)
		mclk_pwrmgt_cntl |= (MRDCKA0_PDNB |
				     MRDCKA1_PDNB |
				     MRDCKB0_PDNB |
				     MRDCKB1_PDNB |
				     MRDCKC0_PDNB |
				     MRDCKC1_PDNB |
				     MRDCKD0_PDNB |
				     MRDCKD1_PDNB);
	else
		mclk_pwrmgt_cntl &= ~(MRDCKA0_PDNB |
				      MRDCKA1_PDNB |
				      MRDCKB0_PDNB |
				      MRDCKB1_PDNB |
				      MRDCKC0_PDNB |
				      MRDCKC1_PDNB |
				      MRDCKD0_PDNB |
				      MRDCKD1_PDNB);


	mclk->mclk_value = cpu_to_be32(memory_clock);
	mclk->vMPLL_AD_FUNC_CNTL = cpu_to_be32(mpll_ad_func_cntl);
	mclk->vMPLL_AD_FUNC_CNTL_2 = cpu_to_be32(mpll_ad_func_cntl_2);
	mclk->vMPLL_DQ_FUNC_CNTL = cpu_to_be32(mpll_dq_func_cntl);
	mclk->vMPLL_DQ_FUNC_CNTL_2 = cpu_to_be32(mpll_dq_func_cntl_2);
	mclk->vMCLK_PWRMGT_CNTL = cpu_to_be32(mclk_pwrmgt_cntl);
	mclk->vDLL_CNTL = cpu_to_be32(dll_cntl);
	mclk->vMPLL_SS = cpu_to_be32(mpll_ss1);
	mclk->vMPLL_SS2 = cpu_to_be32(mpll_ss2);

	return 0;
}

static void ni_populate_smc_sp(struct radeon_device *rdev,
			       struct radeon_ps *radeon_state,
			       NISLANDS_SMC_SWSTATE *smc_state)
{
	struct ni_ps *ps = ni_get_ps(radeon_state);
	struct rv7xx_power_info *pi = rv770_get_pi(rdev);
	int i;

	for (i = 0; i < ps->performance_level_count - 1; i++)
		smc_state->levels[i].bSP = cpu_to_be32(pi->dsp);

	smc_state->levels[ps->performance_level_count - 1].bSP =
		cpu_to_be32(pi->psp);
}

static int ni_convert_power_level_to_smc(struct radeon_device *rdev,
					 struct rv7xx_pl *pl,
					 NISLANDS_SMC_HW_PERFORMANCE_LEVEL *level)
{
	struct rv7xx_power_info *pi = rv770_get_pi(rdev);
        struct evergreen_power_info *eg_pi = evergreen_get_pi(rdev);
        struct ni_power_info *ni_pi = ni_get_pi(rdev);
	int ret;
	bool dll_state_on;
	u16 std_vddc;
	u32 tmp = RREG32(DC_STUTTER_CNTL);

	level->gen2PCIE = pi->pcie_gen2 ?
		((pl->flags & ATOM_PPLIB_R600_FLAGS_PCIEGEN2) ? 1 : 0) : 0;

	ret = ni_populate_sclk_value(rdev, pl->sclk, &level->sclk);
	if (ret)
		return ret;

	level->mcFlags =  0;
	if (pi->mclk_stutter_mode_threshold &&
	    (pl->mclk <= pi->mclk_stutter_mode_threshold) &&
	    !eg_pi->uvd_enabled &&
	    (tmp & DC_STUTTER_ENABLE_A) &&
	    (tmp & DC_STUTTER_ENABLE_B))
		level->mcFlags |= NISLANDS_SMC_MC_STUTTER_EN;

	if (pi->mem_gddr5) {
		if (pl->mclk > pi->mclk_edc_enable_threshold)
			level->mcFlags |= NISLANDS_SMC_MC_EDC_RD_FLAG;
		if (pl->mclk > eg_pi->mclk_edc_wr_enable_threshold)
			level->mcFlags |= NISLANDS_SMC_MC_EDC_WR_FLAG;

		level->strobeMode = cypress_get_strobe_mode_settings(rdev, pl->mclk);

		if (level->strobeMode & NISLANDS_SMC_STROBE_ENABLE) {
			if (cypress_get_mclk_frequency_ratio(rdev, pl->mclk, true) >=
			    ((RREG32(MC_SEQ_MISC7) >> 16) & 0xf))
				dll_state_on = ((RREG32(MC_SEQ_MISC5) >> 1) & 0x1) ? true : false;
			else
				dll_state_on = ((RREG32(MC_SEQ_MISC6) >> 1) & 0x1) ? true : false;
		} else {
			dll_state_on = false;
			if (pl->mclk > ni_pi->mclk_rtt_mode_threshold)
				level->mcFlags |= NISLANDS_SMC_MC_RTT_ENABLE;
		}

		ret = ni_populate_mclk_value(rdev, pl->sclk, pl->mclk,
					     &level->mclk,
					     (level->strobeMode & NISLANDS_SMC_STROBE_ENABLE) != 0,
					     dll_state_on);
	} else
		ret = ni_populate_mclk_value(rdev, pl->sclk, pl->mclk, &level->mclk, 1, 1);

	if (ret)
		return ret;

	ret = ni_populate_voltage_value(rdev, &eg_pi->vddc_voltage_table,
					pl->vddc, &level->vddc);
	if (ret)
		return ret;

	ret = ni_get_std_voltage_value(rdev, &level->vddc, &std_vddc);
	if (ret)
		return ret;

	ni_populate_std_voltage_value(rdev, std_vddc,
				      level->vddc.index, &level->std_vddc);

	if (eg_pi->vddci_control) {
		ret = ni_populate_voltage_value(rdev, &eg_pi->vddci_voltage_table,
						pl->vddci, &level->vddci);
		if (ret)
			return ret;
	}

	ni_populate_mvdd_value(rdev, pl->mclk, &level->mvdd);

	return ret;
}

static int ni_populate_smc_t(struct radeon_device *rdev,
			     struct radeon_ps *radeon_state,
			     NISLANDS_SMC_SWSTATE *smc_state)
{
        struct rv7xx_power_info *pi = rv770_get_pi(rdev);
        struct evergreen_power_info *eg_pi = evergreen_get_pi(rdev);
	struct ni_ps *state = ni_get_ps(radeon_state);
	u32 a_t;
	u32 t_l, t_h;
	u32 high_bsp;
	int i, ret;

	if (state->performance_level_count >= 9)
		return -EINVAL;

	if (state->performance_level_count < 2) {
		a_t = CG_R(0xffff) | CG_L(0);
		smc_state->levels[0].aT = cpu_to_be32(a_t);
		return 0;
	}

	smc_state->levels[0].aT = cpu_to_be32(0);

	for (i = 0; i <= state->performance_level_count - 2; i++) {
		if (eg_pi->uvd_enabled)
			ret = r600_calculate_at(
				1000 * (i * (eg_pi->smu_uvd_hs ? 2 : 8) + 2),
				100 * R600_AH_DFLT,
				state->performance_levels[i + 1].sclk,
				state->performance_levels[i].sclk,
				&t_l,
				&t_h);
		else
			ret = r600_calculate_at(
				1000 * (i + 1),
				100 * R600_AH_DFLT,
				state->performance_levels[i + 1].sclk,
				state->performance_levels[i].sclk,
				&t_l,
				&t_h);

		if (ret) {
			t_h = (i + 1) * 1000 - 50 * R600_AH_DFLT;
			t_l = (i + 1) * 1000 + 50 * R600_AH_DFLT;
		}

		a_t = be32_to_cpu(smc_state->levels[i].aT) & ~CG_R_MASK;
		a_t |= CG_R(t_l * pi->bsp / 20000);
		smc_state->levels[i].aT = cpu_to_be32(a_t);

		high_bsp = (i == state->performance_level_count - 2) ?
			pi->pbsp : pi->bsp;

		a_t = CG_R(0xffff) | CG_L(t_h * high_bsp / 20000);
		smc_state->levels[i + 1].aT = cpu_to_be32(a_t);
	}

	return 0;
}

static int ni_populate_power_containment_values(struct radeon_device *rdev,
						struct radeon_ps *radeon_state,
						NISLANDS_SMC_SWSTATE *smc_state)
{
        struct rv7xx_power_info *pi = rv770_get_pi(rdev);
        struct evergreen_power_info *eg_pi = evergreen_get_pi(rdev);
	struct ni_power_info *ni_pi = ni_get_pi(rdev);
	struct ni_ps *state = ni_get_ps(radeon_state);
	u32 prev_sclk;
	u32 max_sclk;
	u32 min_sclk;
	int i, ret;
	u32 tdp_limit;
	u32 near_tdp_limit;
	u32 power_boost_limit;
	u8 max_ps_percent;

	if (ni_pi->enable_power_containment == false)
		return 0;

	if (state->performance_level_count == 0)
		return -EINVAL;

	if (smc_state->levelCount != state->performance_level_count)
		return -EINVAL;

	ret = ni_calculate_adjusted_tdp_limits(rdev,
					       false, /* ??? */
					       rdev->pm.dpm.tdp_adjustment,
					       &tdp_limit,
					       &near_tdp_limit);
	if (ret)
		return ret;

	power_boost_limit = ni_calculate_power_boost_limit(rdev, radeon_state, near_tdp_limit);

	ret = rv770_write_smc_sram_dword(rdev,
					 pi->state_table_start +
					 offsetof(NISLANDS_SMC_STATETABLE, dpm2Params) +
					 offsetof(PP_NIslands_DPM2Parameters, PowerBoostLimit),
					 ni_scale_power_for_smc(power_boost_limit, ni_get_smc_power_scaling_factor(rdev)),
					 pi->sram_end);
	if (ret)
		power_boost_limit = 0;

	smc_state->levels[0].dpm2.MaxPS = 0;
	smc_state->levels[0].dpm2.NearTDPDec = 0;
	smc_state->levels[0].dpm2.AboveSafeInc = 0;
	smc_state->levels[0].dpm2.BelowSafeInc = 0;
	smc_state->levels[0].stateFlags |= power_boost_limit ? PPSMC_STATEFLAG_POWERBOOST : 0;

	for (i = 1; i < state->performance_level_count; i++) {
		prev_sclk = state->performance_levels[i-1].sclk;
		max_sclk  = state->performance_levels[i].sclk;
		max_ps_percent = (i != (state->performance_level_count - 1)) ?
			NISLANDS_DPM2_MAXPS_PERCENT_M : NISLANDS_DPM2_MAXPS_PERCENT_H;

		if (max_sclk < prev_sclk)
			return -EINVAL;

		if ((max_ps_percent == 0) || (prev_sclk == max_sclk) || eg_pi->uvd_enabled)
			min_sclk = max_sclk;
		else if (1 == i)
			min_sclk = prev_sclk;
		else
			min_sclk = (prev_sclk * (u32)max_ps_percent) / 100;

		if (min_sclk < state->performance_levels[0].sclk)
			min_sclk = state->performance_levels[0].sclk;

		if (min_sclk == 0)
			return -EINVAL;

		smc_state->levels[i].dpm2.MaxPS =
			(u8)((NISLANDS_DPM2_MAX_PULSE_SKIP * (max_sclk - min_sclk)) / max_sclk);
		smc_state->levels[i].dpm2.NearTDPDec = NISLANDS_DPM2_NEAR_TDP_DEC;
		smc_state->levels[i].dpm2.AboveSafeInc = NISLANDS_DPM2_ABOVE_SAFE_INC;
		smc_state->levels[i].dpm2.BelowSafeInc = NISLANDS_DPM2_BELOW_SAFE_INC;
		smc_state->levels[i].stateFlags |=
			((i != (state->performance_level_count - 1)) && power_boost_limit) ?
			PPSMC_STATEFLAG_POWERBOOST : 0;
	}

	return 0;
}

static int ni_populate_sq_ramping_values(struct radeon_device *rdev,
					 struct radeon_ps *radeon_state,
					 NISLANDS_SMC_SWSTATE *smc_state)
{
	struct ni_power_info *ni_pi = ni_get_pi(rdev);
	struct ni_ps *state = ni_get_ps(radeon_state);
	u32 sq_power_throttle;
	u32 sq_power_throttle2;
	bool enable_sq_ramping = ni_pi->enable_sq_ramping;
	int i;

	if (state->performance_level_count == 0)
		return -EINVAL;

	if (smc_state->levelCount != state->performance_level_count)
		return -EINVAL;

	if (rdev->pm.dpm.sq_ramping_threshold == 0)
		return -EINVAL;

	if (NISLANDS_DPM2_SQ_RAMP_MAX_POWER > (MAX_POWER_MASK >> MAX_POWER_SHIFT))
		enable_sq_ramping = false;

	if (NISLANDS_DPM2_SQ_RAMP_MIN_POWER > (MIN_POWER_MASK >> MIN_POWER_SHIFT))
		enable_sq_ramping = false;

	if (NISLANDS_DPM2_SQ_RAMP_MAX_POWER_DELTA > (MAX_POWER_DELTA_MASK >> MAX_POWER_DELTA_SHIFT))
		enable_sq_ramping = false;

	if (NISLANDS_DPM2_SQ_RAMP_STI_SIZE > (STI_SIZE_MASK >> STI_SIZE_SHIFT))
		enable_sq_ramping = false;

	if (NISLANDS_DPM2_SQ_RAMP_LTI_RATIO <= (LTI_RATIO_MASK >> LTI_RATIO_SHIFT))
		enable_sq_ramping = false;

	for (i = 0; i < state->performance_level_count; i++) {
		sq_power_throttle  = 0;
		sq_power_throttle2 = 0;

		if ((state->performance_levels[i].sclk >= rdev->pm.dpm.sq_ramping_threshold) &&
		    enable_sq_ramping) {
			sq_power_throttle |= MAX_POWER(NISLANDS_DPM2_SQ_RAMP_MAX_POWER);
			sq_power_throttle |= MIN_POWER(NISLANDS_DPM2_SQ_RAMP_MIN_POWER);
			sq_power_throttle2 |= MAX_POWER_DELTA(NISLANDS_DPM2_SQ_RAMP_MAX_POWER_DELTA);
			sq_power_throttle2 |= STI_SIZE(NISLANDS_DPM2_SQ_RAMP_STI_SIZE);
			sq_power_throttle2 |= LTI_RATIO(NISLANDS_DPM2_SQ_RAMP_LTI_RATIO);
		} else {
			sq_power_throttle |= MAX_POWER_MASK | MIN_POWER_MASK;
			sq_power_throttle2 |= MAX_POWER_DELTA_MASK | STI_SIZE_MASK | LTI_RATIO_MASK;
		}

		smc_state->levels[i].SQPowerThrottle   = cpu_to_be32(sq_power_throttle);
		smc_state->levels[i].SQPowerThrottle_2 = cpu_to_be32(sq_power_throttle2);
	}

	return 0;
}

static int ni_enable_power_containment(struct radeon_device *rdev,
				       struct radeon_ps *radeon_new_state,
				       bool enable)
{
        struct ni_power_info *ni_pi = ni_get_pi(rdev);
	PPSMC_Result smc_result;
	int ret = 0;

	if (ni_pi->enable_power_containment) {
		if (enable) {
			if (!r600_is_uvd_state(radeon_new_state->class, radeon_new_state->class2)) {
				smc_result = rv770_send_msg_to_smc(rdev, PPSMC_TDPClampingActive);
				if (smc_result != PPSMC_Result_OK) {
					ret = -EINVAL;
					ni_pi->pc_enabled = false;
				} else {
					ni_pi->pc_enabled = true;
				}
			}
		} else {
			smc_result = rv770_send_msg_to_smc(rdev, PPSMC_TDPClampingInactive);
			if (smc_result != PPSMC_Result_OK)
				ret = -EINVAL;
			ni_pi->pc_enabled = false;
		}
	}

	return ret;
}

static int ni_convert_power_state_to_smc(struct radeon_device *rdev,
					 struct radeon_ps *radeon_state,
					 NISLANDS_SMC_SWSTATE *smc_state)
{
        struct evergreen_power_info *eg_pi = evergreen_get_pi(rdev);
	struct ni_power_info *ni_pi = ni_get_pi(rdev);
	struct ni_ps *state = ni_get_ps(radeon_state);
	int i, ret;
	u32 threshold = state->performance_levels[state->performance_level_count - 1].sclk * 100 / 100;

	if (!(radeon_state->caps & ATOM_PPLIB_DISALLOW_ON_DC))
		smc_state->flags |= PPSMC_SWSTATE_FLAG_DC;

	smc_state->levelCount = 0;

	if (state->performance_level_count > NISLANDS_MAX_SMC_PERFORMANCE_LEVELS_PER_SWSTATE)
		return -EINVAL;

	for (i = 0; i < state->performance_level_count; i++) {
		ret = ni_convert_power_level_to_smc(rdev, &state->performance_levels[i],
						    &smc_state->levels[i]);
		smc_state->levels[i].arbRefreshState =
			(u8)(NISLANDS_DRIVER_STATE_ARB_INDEX + i);

		if (ret)
			return ret;

		if (ni_pi->enable_power_containment)
			smc_state->levels[i].displayWatermark =
				(state->performance_levels[i].sclk < threshold) ?
				PPSMC_DISPLAY_WATERMARK_LOW : PPSMC_DISPLAY_WATERMARK_HIGH;
		else
			smc_state->levels[i].displayWatermark = (i < 2) ?
				PPSMC_DISPLAY_WATERMARK_LOW : PPSMC_DISPLAY_WATERMARK_HIGH;

		if (eg_pi->dynamic_ac_timing)
			smc_state->levels[i].ACIndex = NISLANDS_MCREGISTERTABLE_FIRST_DRIVERSTATE_SLOT + i;
		else
			smc_state->levels[i].ACIndex = 0;

		smc_state->levelCount++;
	}

	rv770_write_smc_soft_register(rdev, NI_SMC_SOFT_REGISTER_watermark_threshold,
				      cpu_to_be32(threshold / 512));

	ni_populate_smc_sp(rdev, radeon_state, smc_state);

	ret = ni_populate_power_containment_values(rdev, radeon_state, smc_state);
	if (ret)
		ni_pi->enable_power_containment = false;

	ret = ni_populate_sq_ramping_values(rdev, radeon_state, smc_state);
	if (ret)
		ni_pi->enable_sq_ramping = false;

	return ni_populate_smc_t(rdev, radeon_state, smc_state);
}

static int ni_upload_sw_state(struct radeon_device *rdev,
			      struct radeon_ps *radeon_new_state)
{
	struct rv7xx_power_info *pi = rv770_get_pi(rdev);
	u16 address = pi->state_table_start +
		offsetof(NISLANDS_SMC_STATETABLE, driverState);
	u16 state_size = sizeof(NISLANDS_SMC_SWSTATE) +
		((NISLANDS_MAX_SMC_PERFORMANCE_LEVELS_PER_SWSTATE - 1) * sizeof(NISLANDS_SMC_HW_PERFORMANCE_LEVEL));
	int ret;
	NISLANDS_SMC_SWSTATE *smc_state = kzalloc(state_size, GFP_KERNEL);

	if (smc_state == NULL)
		return -ENOMEM;

	ret = ni_convert_power_state_to_smc(rdev, radeon_new_state, smc_state);
	if (ret)
		goto done;

	ret = rv770_copy_bytes_to_smc(rdev, address, (u8 *)smc_state, state_size, pi->sram_end);

done:
	kfree(smc_state);

	return ret;
}

static int ni_set_mc_special_registers(struct radeon_device *rdev,
				       struct ni_mc_reg_table *table)
{
	struct rv7xx_power_info *pi = rv770_get_pi(rdev);
	u8 i, j, k;
	u32 temp_reg;

	for (i = 0, j = table->last; i < table->last; i++) {
		switch (table->mc_reg_address[i].s1) {
		case MC_SEQ_MISC1 >> 2:
			if (j >= SMC_NISLANDS_MC_REGISTER_ARRAY_SIZE)
				return -EINVAL;
			temp_reg = RREG32(MC_PMG_CMD_EMRS);
			table->mc_reg_address[j].s1 = MC_PMG_CMD_EMRS >> 2;
			table->mc_reg_address[j].s0 = MC_SEQ_PMG_CMD_EMRS_LP >> 2;
			for (k = 0; k < table->num_entries; k++)
				table->mc_reg_table_entry[k].mc_data[j] =
					((temp_reg & 0xffff0000)) |
					((table->mc_reg_table_entry[k].mc_data[i] & 0xffff0000) >> 16);
			j++;
			if (j >= SMC_NISLANDS_MC_REGISTER_ARRAY_SIZE)
				return -EINVAL;

			temp_reg = RREG32(MC_PMG_CMD_MRS);
			table->mc_reg_address[j].s1 = MC_PMG_CMD_MRS >> 2;
			table->mc_reg_address[j].s0 = MC_SEQ_PMG_CMD_MRS_LP >> 2;
			for(k = 0; k < table->num_entries; k++) {
				table->mc_reg_table_entry[k].mc_data[j] =
					(temp_reg & 0xffff0000) |
					(table->mc_reg_table_entry[k].mc_data[i] & 0x0000ffff);
				if (!pi->mem_gddr5)
					table->mc_reg_table_entry[k].mc_data[j] |= 0x100;
			}
			j++;
			if (j > SMC_NISLANDS_MC_REGISTER_ARRAY_SIZE)
				return -EINVAL;
			break;
		case MC_SEQ_RESERVE_M >> 2:
			temp_reg = RREG32(MC_PMG_CMD_MRS1);
			table->mc_reg_address[j].s1 = MC_PMG_CMD_MRS1 >> 2;
			table->mc_reg_address[j].s0 = MC_SEQ_PMG_CMD_MRS1_LP >> 2;
			for (k = 0; k < table->num_entries; k++)
				table->mc_reg_table_entry[k].mc_data[j] =
					(temp_reg & 0xffff0000) |
					(table->mc_reg_table_entry[k].mc_data[i] & 0x0000ffff);
			j++;
			if (j > SMC_NISLANDS_MC_REGISTER_ARRAY_SIZE)
				return -EINVAL;
			break;
		default:
			break;
		}
	}

	table->last = j;

	return 0;
}

static bool ni_check_s0_mc_reg_index(u16 in_reg, u16 *out_reg)
{
	bool result = true;

	switch (in_reg) {
        case  MC_SEQ_RAS_TIMING >> 2:
		*out_reg = MC_SEQ_RAS_TIMING_LP >> 2;
		break;
        case MC_SEQ_CAS_TIMING >> 2:
		*out_reg = MC_SEQ_CAS_TIMING_LP >> 2;
		break;
        case MC_SEQ_MISC_TIMING >> 2:
		*out_reg = MC_SEQ_MISC_TIMING_LP >> 2;
		break;
        case MC_SEQ_MISC_TIMING2 >> 2:
		*out_reg = MC_SEQ_MISC_TIMING2_LP >> 2;
		break;
        case MC_SEQ_RD_CTL_D0 >> 2:
		*out_reg = MC_SEQ_RD_CTL_D0_LP >> 2;
		break;
        case MC_SEQ_RD_CTL_D1 >> 2:
		*out_reg = MC_SEQ_RD_CTL_D1_LP >> 2;
		break;
        case MC_SEQ_WR_CTL_D0 >> 2:
		*out_reg = MC_SEQ_WR_CTL_D0_LP >> 2;
		break;
        case MC_SEQ_WR_CTL_D1 >> 2:
		*out_reg = MC_SEQ_WR_CTL_D1_LP >> 2;
		break;
        case MC_PMG_CMD_EMRS >> 2:
		*out_reg = MC_SEQ_PMG_CMD_EMRS_LP >> 2;
		break;
        case MC_PMG_CMD_MRS >> 2:
		*out_reg = MC_SEQ_PMG_CMD_MRS_LP >> 2;
		break;
        case MC_PMG_CMD_MRS1 >> 2:
		*out_reg = MC_SEQ_PMG_CMD_MRS1_LP >> 2;
		break;
        case MC_SEQ_PMG_TIMING >> 2:
		*out_reg = MC_SEQ_PMG_TIMING_LP >> 2;
		break;
        case MC_PMG_CMD_MRS2 >> 2:
		*out_reg = MC_SEQ_PMG_CMD_MRS2_LP >> 2;
		break;
        default:
		result = false;
		break;
	}

	return result;
}

static void ni_set_valid_flag(struct ni_mc_reg_table *table)
{
	u8 i, j;

	for (i = 0; i < table->last; i++) {
		for (j = 1; j < table->num_entries; j++) {
			if (table->mc_reg_table_entry[j-1].mc_data[i] != table->mc_reg_table_entry[j].mc_data[i]) {
				table->valid_flag |= 1 << i;
				break;
			}
		}
	}
}

static void ni_set_s0_mc_reg_index(struct ni_mc_reg_table *table)
{
	u32 i;
	u16 address;

	for (i = 0; i < table->last; i++)
		table->mc_reg_address[i].s0 =
			ni_check_s0_mc_reg_index(table->mc_reg_address[i].s1, &address) ?
			address : table->mc_reg_address[i].s1;
}

static int ni_copy_vbios_mc_reg_table(struct atom_mc_reg_table *table,
				      struct ni_mc_reg_table *ni_table)
{
	u8 i, j;

	if (table->last > SMC_NISLANDS_MC_REGISTER_ARRAY_SIZE)
		return -EINVAL;
	if (table->num_entries > MAX_AC_TIMING_ENTRIES)
		return -EINVAL;

	for (i = 0; i < table->last; i++)
		ni_table->mc_reg_address[i].s1 = table->mc_reg_address[i].s1;
	ni_table->last = table->last;

	for (i = 0; i < table->num_entries; i++) {
		ni_table->mc_reg_table_entry[i].mclk_max =
			table->mc_reg_table_entry[i].mclk_max;
		for (j = 0; j < table->last; j++)
			ni_table->mc_reg_table_entry[i].mc_data[j] =
				table->mc_reg_table_entry[i].mc_data[j];
	}
	ni_table->num_entries = table->num_entries;

	return 0;
}

static int ni_initialize_mc_reg_table(struct radeon_device *rdev)
{
	struct ni_power_info *ni_pi = ni_get_pi(rdev);
	int ret;
	struct atom_mc_reg_table *table;
	struct ni_mc_reg_table *ni_table = &ni_pi->mc_reg_table;
	u8 module_index = rv770_get_memory_module_index(rdev);

        table = kzalloc(sizeof(struct atom_mc_reg_table), GFP_KERNEL);
        if (!table)
                return -ENOMEM;

	WREG32(MC_SEQ_RAS_TIMING_LP, RREG32(MC_SEQ_RAS_TIMING));
	WREG32(MC_SEQ_CAS_TIMING_LP, RREG32(MC_SEQ_CAS_TIMING));
	WREG32(MC_SEQ_MISC_TIMING_LP, RREG32(MC_SEQ_MISC_TIMING));
	WREG32(MC_SEQ_MISC_TIMING2_LP, RREG32(MC_SEQ_MISC_TIMING2));
	WREG32(MC_SEQ_PMG_CMD_EMRS_LP, RREG32(MC_PMG_CMD_EMRS));
	WREG32(MC_SEQ_PMG_CMD_MRS_LP, RREG32(MC_PMG_CMD_MRS));
	WREG32(MC_SEQ_PMG_CMD_MRS1_LP, RREG32(MC_PMG_CMD_MRS1));
	WREG32(MC_SEQ_WR_CTL_D0_LP, RREG32(MC_SEQ_WR_CTL_D0));
	WREG32(MC_SEQ_WR_CTL_D1_LP, RREG32(MC_SEQ_WR_CTL_D1));
	WREG32(MC_SEQ_RD_CTL_D0_LP, RREG32(MC_SEQ_RD_CTL_D0));
	WREG32(MC_SEQ_RD_CTL_D1_LP, RREG32(MC_SEQ_RD_CTL_D1));
	WREG32(MC_SEQ_PMG_TIMING_LP, RREG32(MC_SEQ_PMG_TIMING));
	WREG32(MC_SEQ_PMG_CMD_MRS2_LP, RREG32(MC_PMG_CMD_MRS2));

	ret = radeon_atom_init_mc_reg_table(rdev, module_index, table);

        if (ret)
                goto init_mc_done;

	ret = ni_copy_vbios_mc_reg_table(table, ni_table);

        if (ret)
                goto init_mc_done;

	ni_set_s0_mc_reg_index(ni_table);

	ret = ni_set_mc_special_registers(rdev, ni_table);

        if (ret)
                goto init_mc_done;

	ni_set_valid_flag(ni_table);

init_mc_done:
        kfree(table);

	return ret;
}

static void ni_populate_mc_reg_addresses(struct radeon_device *rdev,
					 SMC_NIslands_MCRegisters *mc_reg_table)
{
	struct ni_power_info *ni_pi = ni_get_pi(rdev);
	u32 i, j;

	for (i = 0, j = 0; j < ni_pi->mc_reg_table.last; j++) {
		if (ni_pi->mc_reg_table.valid_flag & (1 << j)) {
			if (i >= SMC_NISLANDS_MC_REGISTER_ARRAY_SIZE)
				break;
			mc_reg_table->address[i].s0 =
				cpu_to_be16(ni_pi->mc_reg_table.mc_reg_address[j].s0);
			mc_reg_table->address[i].s1 =
				cpu_to_be16(ni_pi->mc_reg_table.mc_reg_address[j].s1);
			i++;
		}
	}
	mc_reg_table->last = (u8)i;
}


static void ni_convert_mc_registers(struct ni_mc_reg_entry *entry,
				    SMC_NIslands_MCRegisterSet *data,
				    u32 num_entries, u32 valid_flag)
{
	u32 i, j;

	for (i = 0, j = 0; j < num_entries; j++) {
		if (valid_flag & (1 << j)) {
			data->value[i] = cpu_to_be32(entry->mc_data[j]);
			i++;
		}
	}
}

static void ni_convert_mc_reg_table_entry_to_smc(struct radeon_device *rdev,
						 struct rv7xx_pl *pl,
						 SMC_NIslands_MCRegisterSet *mc_reg_table_data)
{
	struct ni_power_info *ni_pi = ni_get_pi(rdev);
	u32 i = 0;

	for (i = 0; i < ni_pi->mc_reg_table.num_entries; i++) {
		if (pl->mclk <= ni_pi->mc_reg_table.mc_reg_table_entry[i].mclk_max)
			break;
	}

	if ((i == ni_pi->mc_reg_table.num_entries) && (i > 0))
		--i;

	ni_convert_mc_registers(&ni_pi->mc_reg_table.mc_reg_table_entry[i],
				mc_reg_table_data,
				ni_pi->mc_reg_table.last,
				ni_pi->mc_reg_table.valid_flag);
}

static void ni_convert_mc_reg_table_to_smc(struct radeon_device *rdev,
					   struct radeon_ps *radeon_state,
					   SMC_NIslands_MCRegisters *mc_reg_table)
{
	struct ni_ps *state = ni_get_ps(radeon_state);
	int i;

	for (i = 0; i < state->performance_level_count; i++) {
		ni_convert_mc_reg_table_entry_to_smc(rdev,
						     &state->performance_levels[i],
						     &mc_reg_table->data[NISLANDS_MCREGISTERTABLE_FIRST_DRIVERSTATE_SLOT + i]);
	}
}

static int ni_populate_mc_reg_table(struct radeon_device *rdev,
				    struct radeon_ps *radeon_boot_state)
{
	struct rv7xx_power_info *pi = rv770_get_pi(rdev);
	struct evergreen_power_info *eg_pi = evergreen_get_pi(rdev);
        struct ni_power_info *ni_pi = ni_get_pi(rdev);
	struct ni_ps *boot_state = ni_get_ps(radeon_boot_state);
	SMC_NIslands_MCRegisters *mc_reg_table = &ni_pi->smc_mc_reg_table;

	memset(mc_reg_table, 0, sizeof(SMC_NIslands_MCRegisters));

	rv770_write_smc_soft_register(rdev, NI_SMC_SOFT_REGISTER_seq_index, 1);

	ni_populate_mc_reg_addresses(rdev, mc_reg_table);

	ni_convert_mc_reg_table_entry_to_smc(rdev, &boot_state->performance_levels[0],
					     &mc_reg_table->data[0]);

	ni_convert_mc_registers(&ni_pi->mc_reg_table.mc_reg_table_entry[0],
				&mc_reg_table->data[1],
				ni_pi->mc_reg_table.last,
				ni_pi->mc_reg_table.valid_flag);

	ni_convert_mc_reg_table_to_smc(rdev, radeon_boot_state, mc_reg_table);

	return rv770_copy_bytes_to_smc(rdev, eg_pi->mc_reg_table_start,
				       (u8 *)mc_reg_table,
				       sizeof(SMC_NIslands_MCRegisters),
				       pi->sram_end);
}

static int ni_upload_mc_reg_table(struct radeon_device *rdev,
				  struct radeon_ps *radeon_new_state)
{
	struct rv7xx_power_info *pi = rv770_get_pi(rdev);
	struct evergreen_power_info *eg_pi = evergreen_get_pi(rdev);
        struct ni_power_info *ni_pi = ni_get_pi(rdev);
	struct ni_ps *ni_new_state = ni_get_ps(radeon_new_state);
	SMC_NIslands_MCRegisters *mc_reg_table = &ni_pi->smc_mc_reg_table;
	u16 address;

	memset(mc_reg_table, 0, sizeof(SMC_NIslands_MCRegisters));

	ni_convert_mc_reg_table_to_smc(rdev, radeon_new_state, mc_reg_table);

	address = eg_pi->mc_reg_table_start +
		(u16)offsetof(SMC_NIslands_MCRegisters, data[NISLANDS_MCREGISTERTABLE_FIRST_DRIVERSTATE_SLOT]);

	return rv770_copy_bytes_to_smc(rdev, address,
				       (u8 *)&mc_reg_table->data[NISLANDS_MCREGISTERTABLE_FIRST_DRIVERSTATE_SLOT],
				       sizeof(SMC_NIslands_MCRegisterSet) * ni_new_state->performance_level_count,
				       pi->sram_end);
}

static int ni_init_driver_calculated_leakage_table(struct radeon_device *rdev,
						   PP_NIslands_CACTABLES *cac_tables)
{
	struct ni_power_info *ni_pi = ni_get_pi(rdev);
	struct evergreen_power_info *eg_pi = evergreen_get_pi(rdev);
	u32 leakage = 0;
	unsigned int i, j, table_size;
	s32 t;
	u32 smc_leakage, max_leakage = 0;
	u32 scaling_factor;

	table_size = eg_pi->vddc_voltage_table.count;

	if (SMC_NISLANDS_LKGE_LUT_NUM_OF_VOLT_ENTRIES < table_size)
		table_size = SMC_NISLANDS_LKGE_LUT_NUM_OF_VOLT_ENTRIES;

	scaling_factor = ni_get_smc_power_scaling_factor(rdev);

	for (i = 0; i < SMC_NISLANDS_LKGE_LUT_NUM_OF_TEMP_ENTRIES; i++) {
		for (j = 0; j < table_size; j++) {
			t = (1000 * ((i + 1) * 8));

			if (t < ni_pi->cac_data.leakage_minimum_temperature)
				t = ni_pi->cac_data.leakage_minimum_temperature;

			ni_calculate_leakage_for_v_and_t(rdev,
							 &ni_pi->cac_data.leakage_coefficients,
							 eg_pi->vddc_voltage_table.entries[j].value,
							 t,
							 ni_pi->cac_data.i_leakage,
							 &leakage);

			smc_leakage = ni_scale_power_for_smc(leakage, scaling_factor) / 1000;
			if (smc_leakage > max_leakage)
				max_leakage = smc_leakage;

			cac_tables->cac_lkge_lut[i][j] = cpu_to_be32(smc_leakage);
		}
	}

	for (j = table_size; j < SMC_NISLANDS_LKGE_LUT_NUM_OF_VOLT_ENTRIES; j++) {
		for (i = 0; i < SMC_NISLANDS_LKGE_LUT_NUM_OF_TEMP_ENTRIES; i++)
			cac_tables->cac_lkge_lut[i][j] = cpu_to_be32(max_leakage);
	}
	return 0;
}

static int ni_init_simplified_leakage_table(struct radeon_device *rdev,
					    PP_NIslands_CACTABLES *cac_tables)
{
	struct evergreen_power_info *eg_pi = evergreen_get_pi(rdev);
	struct radeon_cac_leakage_table *leakage_table =
		&rdev->pm.dpm.dyn_state.cac_leakage_table;
	u32 i, j, table_size;
	u32 smc_leakage, max_leakage = 0;
	u32 scaling_factor;

	if (!leakage_table)
		return -EINVAL;

	table_size = leakage_table->count;

	if (eg_pi->vddc_voltage_table.count != table_size)
		table_size = (eg_pi->vddc_voltage_table.count < leakage_table->count) ?
			eg_pi->vddc_voltage_table.count : leakage_table->count;

	if (SMC_NISLANDS_LKGE_LUT_NUM_OF_VOLT_ENTRIES < table_size)
		table_size = SMC_NISLANDS_LKGE_LUT_NUM_OF_VOLT_ENTRIES;

	if (table_size == 0)
		return -EINVAL;

	scaling_factor = ni_get_smc_power_scaling_factor(rdev);

	for (j = 0; j < table_size; j++) {
		smc_leakage = leakage_table->entries[j].leakage;

		if (smc_leakage > max_leakage)
			max_leakage = smc_leakage;

		for (i = 0; i < SMC_NISLANDS_LKGE_LUT_NUM_OF_TEMP_ENTRIES; i++)
			cac_tables->cac_lkge_lut[i][j] =
				cpu_to_be32(ni_scale_power_for_smc(smc_leakage, scaling_factor));
	}

	for (j = table_size; j < SMC_NISLANDS_LKGE_LUT_NUM_OF_VOLT_ENTRIES; j++) {
		for (i = 0; i < SMC_NISLANDS_LKGE_LUT_NUM_OF_TEMP_ENTRIES; i++)
			cac_tables->cac_lkge_lut[i][j] =
				cpu_to_be32(ni_scale_power_for_smc(max_leakage, scaling_factor));
	}
	return 0;
}

static int ni_initialize_smc_cac_tables(struct radeon_device *rdev)
{
	struct rv7xx_power_info *pi = rv770_get_pi(rdev);
	struct ni_power_info *ni_pi = ni_get_pi(rdev);
	PP_NIslands_CACTABLES *cac_tables = NULL;
	int i, ret;
        u32 reg;

	if (ni_pi->enable_cac == false)
		return 0;

	cac_tables = kzalloc(sizeof(PP_NIslands_CACTABLES), GFP_KERNEL);
	if (!cac_tables)
		return -ENOMEM;

	reg = RREG32(CG_CAC_CTRL) & ~(TID_CNT_MASK | TID_UNIT_MASK);
	reg |= (TID_CNT(ni_pi->cac_weights->tid_cnt) |
		TID_UNIT(ni_pi->cac_weights->tid_unit));
	WREG32(CG_CAC_CTRL, reg);

	for (i = 0; i < NISLANDS_DCCAC_MAX_LEVELS; i++)
		ni_pi->dc_cac_table[i] = ni_pi->cac_weights->dc_cac[i];

	for (i = 0; i < SMC_NISLANDS_BIF_LUT_NUM_OF_ENTRIES; i++)
		cac_tables->cac_bif_lut[i] = ni_pi->cac_weights->pcie_cac[i];

	ni_pi->cac_data.i_leakage = rdev->pm.dpm.cac_leakage;
	ni_pi->cac_data.pwr_const = 0;
	ni_pi->cac_data.dc_cac_value = ni_pi->dc_cac_table[NISLANDS_DCCAC_LEVEL_0];
	ni_pi->cac_data.bif_cac_value = 0;
	ni_pi->cac_data.mc_wr_weight = ni_pi->cac_weights->mc_write_weight;
	ni_pi->cac_data.mc_rd_weight = ni_pi->cac_weights->mc_read_weight;
	ni_pi->cac_data.allow_ovrflw = 0;
	ni_pi->cac_data.l2num_win_tdp = ni_pi->lta_window_size;
	ni_pi->cac_data.num_win_tdp = 0;
	ni_pi->cac_data.lts_truncate_n = ni_pi->lts_truncate;

	if (ni_pi->driver_calculate_cac_leakage)
		ret = ni_init_driver_calculated_leakage_table(rdev, cac_tables);
	else
		ret = ni_init_simplified_leakage_table(rdev, cac_tables);

	if (ret)
		goto done_free;

	cac_tables->pwr_const      = cpu_to_be32(ni_pi->cac_data.pwr_const);
	cac_tables->dc_cacValue    = cpu_to_be32(ni_pi->cac_data.dc_cac_value);
	cac_tables->bif_cacValue   = cpu_to_be32(ni_pi->cac_data.bif_cac_value);
	cac_tables->AllowOvrflw    = ni_pi->cac_data.allow_ovrflw;
	cac_tables->MCWrWeight     = ni_pi->cac_data.mc_wr_weight;
	cac_tables->MCRdWeight     = ni_pi->cac_data.mc_rd_weight;
	cac_tables->numWin_TDP     = ni_pi->cac_data.num_win_tdp;
	cac_tables->l2numWin_TDP   = ni_pi->cac_data.l2num_win_tdp;
	cac_tables->lts_truncate_n = ni_pi->cac_data.lts_truncate_n;

	ret = rv770_copy_bytes_to_smc(rdev, ni_pi->cac_table_start, (u8 *)cac_tables,
				      sizeof(PP_NIslands_CACTABLES), pi->sram_end);

done_free:
	if (ret) {
		ni_pi->enable_cac = false;
		ni_pi->enable_power_containment = false;
	}

	kfree(cac_tables);

	return 0;
}

static int ni_initialize_hardware_cac_manager(struct radeon_device *rdev)
{
	struct ni_power_info *ni_pi = ni_get_pi(rdev);
	u32 reg;

	if (!ni_pi->enable_cac ||
	    !ni_pi->cac_configuration_required)
		return 0;

	if (ni_pi->cac_weights == NULL)
		return -EINVAL;

	reg = RREG32_CG(CG_CAC_REGION_1_WEIGHT_0) & ~(WEIGHT_TCP_SIG0_MASK |
						      WEIGHT_TCP_SIG1_MASK |
						      WEIGHT_TA_SIG_MASK);
	reg |= (WEIGHT_TCP_SIG0(ni_pi->cac_weights->weight_tcp_sig0) |
		WEIGHT_TCP_SIG1(ni_pi->cac_weights->weight_tcp_sig1) |
		WEIGHT_TA_SIG(ni_pi->cac_weights->weight_ta_sig));
	WREG32_CG(CG_CAC_REGION_1_WEIGHT_0, reg);

	reg = RREG32_CG(CG_CAC_REGION_1_WEIGHT_1) & ~(WEIGHT_TCC_EN0_MASK |
						      WEIGHT_TCC_EN1_MASK |
						      WEIGHT_TCC_EN2_MASK);
	reg |= (WEIGHT_TCC_EN0(ni_pi->cac_weights->weight_tcc_en0) |
		WEIGHT_TCC_EN1(ni_pi->cac_weights->weight_tcc_en1) |
		WEIGHT_TCC_EN2(ni_pi->cac_weights->weight_tcc_en2));
	WREG32_CG(CG_CAC_REGION_1_WEIGHT_1, reg);

	reg = RREG32_CG(CG_CAC_REGION_2_WEIGHT_0) & ~(WEIGHT_CB_EN0_MASK |
						      WEIGHT_CB_EN1_MASK |
						      WEIGHT_CB_EN2_MASK |
						      WEIGHT_CB_EN3_MASK);
	reg |= (WEIGHT_CB_EN0(ni_pi->cac_weights->weight_cb_en0) |
		WEIGHT_CB_EN1(ni_pi->cac_weights->weight_cb_en1) |
		WEIGHT_CB_EN2(ni_pi->cac_weights->weight_cb_en2) |
		WEIGHT_CB_EN3(ni_pi->cac_weights->weight_cb_en3));
	WREG32_CG(CG_CAC_REGION_2_WEIGHT_0, reg);

	reg = RREG32_CG(CG_CAC_REGION_2_WEIGHT_1) & ~(WEIGHT_DB_SIG0_MASK |
						      WEIGHT_DB_SIG1_MASK |
						      WEIGHT_DB_SIG2_MASK |
						      WEIGHT_DB_SIG3_MASK);
	reg |= (WEIGHT_DB_SIG0(ni_pi->cac_weights->weight_db_sig0) |
		WEIGHT_DB_SIG1(ni_pi->cac_weights->weight_db_sig1) |
		WEIGHT_DB_SIG2(ni_pi->cac_weights->weight_db_sig2) |
		WEIGHT_DB_SIG3(ni_pi->cac_weights->weight_db_sig3));
	WREG32_CG(CG_CAC_REGION_2_WEIGHT_1, reg);

	reg = RREG32_CG(CG_CAC_REGION_2_WEIGHT_2) & ~(WEIGHT_SXM_SIG0_MASK |
						      WEIGHT_SXM_SIG1_MASK |
						      WEIGHT_SXM_SIG2_MASK |
						      WEIGHT_SXS_SIG0_MASK |
						      WEIGHT_SXS_SIG1_MASK);
	reg |= (WEIGHT_SXM_SIG0(ni_pi->cac_weights->weight_sxm_sig0) |
		WEIGHT_SXM_SIG1(ni_pi->cac_weights->weight_sxm_sig1) |
		WEIGHT_SXM_SIG2(ni_pi->cac_weights->weight_sxm_sig2) |
		WEIGHT_SXS_SIG0(ni_pi->cac_weights->weight_sxs_sig0) |
		WEIGHT_SXS_SIG1(ni_pi->cac_weights->weight_sxs_sig1));
	WREG32_CG(CG_CAC_REGION_2_WEIGHT_2, reg);

	reg = RREG32_CG(CG_CAC_REGION_3_WEIGHT_0) & ~(WEIGHT_XBR_0_MASK |
						      WEIGHT_XBR_1_MASK |
						      WEIGHT_XBR_2_MASK |
						      WEIGHT_SPI_SIG0_MASK);
	reg |= (WEIGHT_XBR_0(ni_pi->cac_weights->weight_xbr_0) |
		WEIGHT_XBR_1(ni_pi->cac_weights->weight_xbr_1) |
		WEIGHT_XBR_2(ni_pi->cac_weights->weight_xbr_2) |
		WEIGHT_SPI_SIG0(ni_pi->cac_weights->weight_spi_sig0));
	WREG32_CG(CG_CAC_REGION_3_WEIGHT_0, reg);

	reg = RREG32_CG(CG_CAC_REGION_3_WEIGHT_1) & ~(WEIGHT_SPI_SIG1_MASK |
						      WEIGHT_SPI_SIG2_MASK |
						      WEIGHT_SPI_SIG3_MASK |
						      WEIGHT_SPI_SIG4_MASK |
						      WEIGHT_SPI_SIG5_MASK);
	reg |= (WEIGHT_SPI_SIG1(ni_pi->cac_weights->weight_spi_sig1) |
		WEIGHT_SPI_SIG2(ni_pi->cac_weights->weight_spi_sig2) |
		WEIGHT_SPI_SIG3(ni_pi->cac_weights->weight_spi_sig3) |
		WEIGHT_SPI_SIG4(ni_pi->cac_weights->weight_spi_sig4) |
		WEIGHT_SPI_SIG5(ni_pi->cac_weights->weight_spi_sig5));
	WREG32_CG(CG_CAC_REGION_3_WEIGHT_1, reg);

	reg = RREG32_CG(CG_CAC_REGION_4_WEIGHT_0) & ~(WEIGHT_LDS_SIG0_MASK |
						      WEIGHT_LDS_SIG1_MASK |
						      WEIGHT_SC_MASK);
	reg |= (WEIGHT_LDS_SIG0(ni_pi->cac_weights->weight_lds_sig0) |
		WEIGHT_LDS_SIG1(ni_pi->cac_weights->weight_lds_sig1) |
		WEIGHT_SC(ni_pi->cac_weights->weight_sc));
	WREG32_CG(CG_CAC_REGION_4_WEIGHT_0, reg);

	reg = RREG32_CG(CG_CAC_REGION_4_WEIGHT_1) & ~(WEIGHT_BIF_MASK |
						      WEIGHT_CP_MASK |
						      WEIGHT_PA_SIG0_MASK |
						      WEIGHT_PA_SIG1_MASK |
						      WEIGHT_VGT_SIG0_MASK);
	reg |= (WEIGHT_BIF(ni_pi->cac_weights->weight_bif) |
		WEIGHT_CP(ni_pi->cac_weights->weight_cp) |
		WEIGHT_PA_SIG0(ni_pi->cac_weights->weight_pa_sig0) |
		WEIGHT_PA_SIG1(ni_pi->cac_weights->weight_pa_sig1) |
		WEIGHT_VGT_SIG0(ni_pi->cac_weights->weight_vgt_sig0));
	WREG32_CG(CG_CAC_REGION_4_WEIGHT_1, reg);

	reg = RREG32_CG(CG_CAC_REGION_4_WEIGHT_2) & ~(WEIGHT_VGT_SIG1_MASK |
						      WEIGHT_VGT_SIG2_MASK |
						      WEIGHT_DC_SIG0_MASK |
						      WEIGHT_DC_SIG1_MASK |
						      WEIGHT_DC_SIG2_MASK);
	reg |= (WEIGHT_VGT_SIG1(ni_pi->cac_weights->weight_vgt_sig1) |
		WEIGHT_VGT_SIG2(ni_pi->cac_weights->weight_vgt_sig2) |
		WEIGHT_DC_SIG0(ni_pi->cac_weights->weight_dc_sig0) |
		WEIGHT_DC_SIG1(ni_pi->cac_weights->weight_dc_sig1) |
		WEIGHT_DC_SIG2(ni_pi->cac_weights->weight_dc_sig2));
	WREG32_CG(CG_CAC_REGION_4_WEIGHT_2, reg);

	reg = RREG32_CG(CG_CAC_REGION_4_WEIGHT_3) & ~(WEIGHT_DC_SIG3_MASK |
						      WEIGHT_UVD_SIG0_MASK |
						      WEIGHT_UVD_SIG1_MASK |
						      WEIGHT_SPARE0_MASK |
						      WEIGHT_SPARE1_MASK);
	reg |= (WEIGHT_DC_SIG3(ni_pi->cac_weights->weight_dc_sig3) |
		WEIGHT_UVD_SIG0(ni_pi->cac_weights->weight_uvd_sig0) |
		WEIGHT_UVD_SIG1(ni_pi->cac_weights->weight_uvd_sig1) |
		WEIGHT_SPARE0(ni_pi->cac_weights->weight_spare0) |
		WEIGHT_SPARE1(ni_pi->cac_weights->weight_spare1));
	WREG32_CG(CG_CAC_REGION_4_WEIGHT_3, reg);

	reg = RREG32_CG(CG_CAC_REGION_5_WEIGHT_0) & ~(WEIGHT_SQ_VSP_MASK |
						      WEIGHT_SQ_VSP0_MASK);
	reg |= (WEIGHT_SQ_VSP(ni_pi->cac_weights->weight_sq_vsp) |
		WEIGHT_SQ_VSP0(ni_pi->cac_weights->weight_sq_vsp0));
	WREG32_CG(CG_CAC_REGION_5_WEIGHT_0, reg);

	reg = RREG32_CG(CG_CAC_REGION_5_WEIGHT_1) & ~(WEIGHT_SQ_GPR_MASK);
	reg |= WEIGHT_SQ_GPR(ni_pi->cac_weights->weight_sq_gpr);
	WREG32_CG(CG_CAC_REGION_5_WEIGHT_1, reg);

	reg = RREG32_CG(CG_CAC_REGION_4_OVERRIDE_4) & ~(OVR_MODE_SPARE_0_MASK |
							OVR_VAL_SPARE_0_MASK |
							OVR_MODE_SPARE_1_MASK |
							OVR_VAL_SPARE_1_MASK);
	reg |= (OVR_MODE_SPARE_0(ni_pi->cac_weights->ovr_mode_spare_0) |
		OVR_VAL_SPARE_0(ni_pi->cac_weights->ovr_val_spare_0) |
		OVR_MODE_SPARE_1(ni_pi->cac_weights->ovr_mode_spare_1) |
		OVR_VAL_SPARE_1(ni_pi->cac_weights->ovr_val_spare_1));
	WREG32_CG(CG_CAC_REGION_4_OVERRIDE_4, reg);

	reg = RREG32(SQ_CAC_THRESHOLD) & ~(VSP_MASK |
					   VSP0_MASK |
					   GPR_MASK);
	reg |= (VSP(ni_pi->cac_weights->vsp) |
		VSP0(ni_pi->cac_weights->vsp0) |
		GPR(ni_pi->cac_weights->gpr));
	WREG32(SQ_CAC_THRESHOLD, reg);

	reg = (MCDW_WR_ENABLE |
	       MCDX_WR_ENABLE |
	       MCDY_WR_ENABLE |
	       MCDZ_WR_ENABLE |
	       INDEX(0x09D4));
	WREG32(MC_CG_CONFIG, reg);

	reg = (READ_WEIGHT(ni_pi->cac_weights->mc_read_weight) |
	       WRITE_WEIGHT(ni_pi->cac_weights->mc_write_weight) |
	       ALLOW_OVERFLOW);
	WREG32(MC_CG_DATAPORT, reg);

	return 0;
}

static int ni_enable_smc_cac(struct radeon_device *rdev,
			     struct radeon_ps *radeon_new_state,
			     bool enable)
{
	struct ni_power_info *ni_pi = ni_get_pi(rdev);
	int ret = 0;
	PPSMC_Result smc_result;

	if (ni_pi->enable_cac) {
		if (enable) {
			if (!r600_is_uvd_state(radeon_new_state->class, radeon_new_state->class2)) {
				smc_result = rv770_send_msg_to_smc(rdev, PPSMC_MSG_CollectCAC_PowerCorreln);

				if (ni_pi->support_cac_long_term_average) {
					smc_result = rv770_send_msg_to_smc(rdev, PPSMC_CACLongTermAvgEnable);
					if (PPSMC_Result_OK != smc_result)
						ni_pi->support_cac_long_term_average = false;
				}

				smc_result = rv770_send_msg_to_smc(rdev, PPSMC_MSG_EnableCac);
				if (PPSMC_Result_OK != smc_result)
					ret = -EINVAL;

				ni_pi->cac_enabled = (PPSMC_Result_OK == smc_result) ? true : false;
			}
		} else if (ni_pi->cac_enabled) {
			smc_result = rv770_send_msg_to_smc(rdev, PPSMC_MSG_DisableCac);

			ni_pi->cac_enabled = false;

			if (ni_pi->support_cac_long_term_average) {
				smc_result = rv770_send_msg_to_smc(rdev, PPSMC_CACLongTermAvgDisable);
				if (PPSMC_Result_OK != smc_result)
					ni_pi->support_cac_long_term_average = false;
			}
		}
	}

	return ret;
}

static int ni_pcie_performance_request(struct radeon_device *rdev,
				       u8 perf_req, bool advertise)
{
#if defined(CONFIG_ACPI)
	struct evergreen_power_info *eg_pi = evergreen_get_pi(rdev);

	if ((perf_req == PCIE_PERF_REQ_PECI_GEN1) ||
            (perf_req == PCIE_PERF_REQ_PECI_GEN2)) {
		if (eg_pi->pcie_performance_request_registered == false)
			radeon_acpi_pcie_notify_device_ready(rdev);
		eg_pi->pcie_performance_request_registered = true;
		return radeon_acpi_pcie_performance_request(rdev, perf_req, advertise);
	} else if ((perf_req == PCIE_PERF_REQ_REMOVE_REGISTRY) &&
                   eg_pi->pcie_performance_request_registered) {
		eg_pi->pcie_performance_request_registered = false;
		return radeon_acpi_pcie_performance_request(rdev, perf_req, advertise);
	}
#endif
	return 0;
}

static int ni_advertise_gen2_capability(struct radeon_device *rdev)
{
	struct rv7xx_power_info *pi = rv770_get_pi(rdev);
	u32 tmp;

        tmp = RREG32_PCIE_PORT(PCIE_LC_SPEED_CNTL);

        if ((tmp & LC_OTHER_SIDE_EVER_SENT_GEN2) &&
            (tmp & LC_OTHER_SIDE_SUPPORTS_GEN2))
                pi->pcie_gen2 = true;
        else
		pi->pcie_gen2 = false;

	if (!pi->pcie_gen2)
		ni_pcie_performance_request(rdev, PCIE_PERF_REQ_PECI_GEN2, true);

	return 0;
}

static void ni_enable_bif_dynamic_pcie_gen2(struct radeon_device *rdev,
					    bool enable)
{
        struct rv7xx_power_info *pi = rv770_get_pi(rdev);
        u32 tmp, bif;

	tmp = RREG32_PCIE_PORT(PCIE_LC_SPEED_CNTL);

	if ((tmp & LC_OTHER_SIDE_EVER_SENT_GEN2) &&
	    (tmp & LC_OTHER_SIDE_SUPPORTS_GEN2)) {
		if (enable) {
			if (!pi->boot_in_gen2) {
				bif = RREG32(CG_BIF_REQ_AND_RSP) & ~CG_CLIENT_REQ_MASK;
				bif |= CG_CLIENT_REQ(0xd);
				WREG32(CG_BIF_REQ_AND_RSP, bif);
			}
			tmp &= ~LC_HW_VOLTAGE_IF_CONTROL_MASK;
			tmp |= LC_HW_VOLTAGE_IF_CONTROL(1);
			tmp |= LC_GEN2_EN_STRAP;

			tmp |= LC_CLR_FAILED_SPD_CHANGE_CNT;
			WREG32_PCIE_PORT(PCIE_LC_SPEED_CNTL, tmp);
			udelay(10);
			tmp &= ~LC_CLR_FAILED_SPD_CHANGE_CNT;
			WREG32_PCIE_PORT(PCIE_LC_SPEED_CNTL, tmp);
		} else {
			if (!pi->boot_in_gen2) {
				bif = RREG32(CG_BIF_REQ_AND_RSP) & ~CG_CLIENT_REQ_MASK;
				bif |= CG_CLIENT_REQ(0xd);
				WREG32(CG_BIF_REQ_AND_RSP, bif);

				tmp &= ~LC_HW_VOLTAGE_IF_CONTROL_MASK;
				tmp &= ~LC_GEN2_EN_STRAP;
			}
			WREG32_PCIE_PORT(PCIE_LC_SPEED_CNTL, tmp);
		}
	}
}

static void ni_enable_dynamic_pcie_gen2(struct radeon_device *rdev,
					bool enable)
{
	ni_enable_bif_dynamic_pcie_gen2(rdev, enable);

	if (enable)
		WREG32_P(GENERAL_PWRMGT, ENABLE_GEN2PCIE, ~ENABLE_GEN2PCIE);
	else
                WREG32_P(GENERAL_PWRMGT, 0, ~ENABLE_GEN2PCIE);
}

void ni_set_uvd_clock_before_set_eng_clock(struct radeon_device *rdev,
					   struct radeon_ps *new_ps,
					   struct radeon_ps *old_ps)
{
	struct ni_ps *new_state = ni_get_ps(new_ps);
	struct ni_ps *current_state = ni_get_ps(old_ps);

	if ((new_ps->vclk == old_ps->vclk) &&
	    (new_ps->dclk == old_ps->dclk))
		return;

	if (new_state->performance_levels[new_state->performance_level_count - 1].sclk >=
	    current_state->performance_levels[current_state->performance_level_count - 1].sclk)
		return;

	radeon_set_uvd_clocks(rdev, new_ps->vclk, new_ps->dclk);
}

void ni_set_uvd_clock_after_set_eng_clock(struct radeon_device *rdev,
					  struct radeon_ps *new_ps,
					  struct radeon_ps *old_ps)
{
	struct ni_ps *new_state = ni_get_ps(new_ps);
	struct ni_ps *current_state = ni_get_ps(old_ps);

	if ((new_ps->vclk == old_ps->vclk) &&
	    (new_ps->dclk == old_ps->dclk))
		return;

	if (new_state->performance_levels[new_state->performance_level_count - 1].sclk <
	    current_state->performance_levels[current_state->performance_level_count - 1].sclk)
		return;

	radeon_set_uvd_clocks(rdev, new_ps->vclk, new_ps->dclk);
}

void ni_dpm_setup_asic(struct radeon_device *rdev)
{
	struct evergreen_power_info *eg_pi = evergreen_get_pi(rdev);

	ni_read_clock_registers(rdev);
	btc_read_arb_registers(rdev);
	rv770_get_memory_type(rdev);
	if (eg_pi->pcie_performance_request)
		ni_advertise_gen2_capability(rdev);
	rv770_get_pcie_gen2_status(rdev);
	rv770_enable_acpi_pm(rdev);
}

void ni_update_current_ps(struct radeon_device *rdev,
			  struct radeon_ps *rps)
{
	struct ni_ps *new_ps = ni_get_ps(rps);
	struct evergreen_power_info *eg_pi = evergreen_get_pi(rdev);
        struct ni_power_info *ni_pi = ni_get_pi(rdev);

	eg_pi->current_rps = *rps;
	ni_pi->current_ps = *new_ps;
	eg_pi->current_rps.ps_priv = &ni_pi->current_ps;
}

void ni_update_requested_ps(struct radeon_device *rdev,
			    struct radeon_ps *rps)
{
	struct ni_ps *new_ps = ni_get_ps(rps);
	struct evergreen_power_info *eg_pi = evergreen_get_pi(rdev);
        struct ni_power_info *ni_pi = ni_get_pi(rdev);

	eg_pi->requested_rps = *rps;
	ni_pi->requested_ps = *new_ps;
	eg_pi->requested_rps.ps_priv = &ni_pi->requested_ps;
}

int ni_dpm_enable(struct radeon_device *rdev)
{
	struct rv7xx_power_info *pi = rv770_get_pi(rdev);
	struct evergreen_power_info *eg_pi = evergreen_get_pi(rdev);
	struct radeon_ps *boot_ps = rdev->pm.dpm.boot_ps;
	int ret;

	if (pi->gfx_clock_gating)
		ni_cg_clockgating_default(rdev);
        if (btc_dpm_enabled(rdev))
                return -EINVAL;
	if (pi->mg_clock_gating)
		ni_mg_clockgating_default(rdev);
	if (eg_pi->ls_clock_gating)
		ni_ls_clockgating_default(rdev);
	if (pi->voltage_control) {
		rv770_enable_voltage_control(rdev, true);
		ret = cypress_construct_voltage_tables(rdev);
		if (ret) {
			DRM_ERROR("cypress_construct_voltage_tables failed\n");
			return ret;
		}
	}
	if (eg_pi->dynamic_ac_timing) {
		ret = ni_initialize_mc_reg_table(rdev);
		if (ret)
			eg_pi->dynamic_ac_timing = false;
	}
	if (pi->dynamic_ss)
		cypress_enable_spread_spectrum(rdev, true);
	if (pi->thermal_protection)
		rv770_enable_thermal_protection(rdev, true);
	rv770_setup_bsp(rdev);
	rv770_program_git(rdev);
	rv770_program_tp(rdev);
	rv770_program_tpp(rdev);
	rv770_program_sstp(rdev);
	cypress_enable_display_gap(rdev);
	rv770_program_vc(rdev);
	if (pi->dynamic_pcie_gen2)
		ni_enable_dynamic_pcie_gen2(rdev, true);
	ret = rv770_upload_firmware(rdev);
	if (ret) {
		DRM_ERROR("rv770_upload_firmware failed\n");
		return ret;
	}
	ret = ni_process_firmware_header(rdev);
	if (ret) {
		DRM_ERROR("ni_process_firmware_header failed\n");
		return ret;
	}
	ret = ni_initial_switch_from_arb_f0_to_f1(rdev);
	if (ret) {
		DRM_ERROR("ni_initial_switch_from_arb_f0_to_f1 failed\n");
		return ret;
	}
	ret = ni_init_smc_table(rdev);
	if (ret) {
		DRM_ERROR("ni_init_smc_table failed\n");
		return ret;
	}
	ret = ni_init_smc_spll_table(rdev);
	if (ret) {
		DRM_ERROR("ni_init_smc_spll_table failed\n");
		return ret;
	}
	ret = ni_init_arb_table_index(rdev);
	if (ret) {
		DRM_ERROR("ni_init_arb_table_index failed\n");
		return ret;
	}
	if (eg_pi->dynamic_ac_timing) {
		ret = ni_populate_mc_reg_table(rdev, boot_ps);
		if (ret) {
			DRM_ERROR("ni_populate_mc_reg_table failed\n");
			return ret;
		}
	}
	ret = ni_initialize_smc_cac_tables(rdev);
	if (ret) {
		DRM_ERROR("ni_initialize_smc_cac_tables failed\n");
		return ret;
	}
	ret = ni_initialize_hardware_cac_manager(rdev);
	if (ret) {
		DRM_ERROR("ni_initialize_hardware_cac_manager failed\n");
		return ret;
	}
	ret = ni_populate_smc_tdp_limits(rdev, boot_ps);
	if (ret) {
		DRM_ERROR("ni_populate_smc_tdp_limits failed\n");
		return ret;
	}
	ni_program_response_times(rdev);
	r7xx_start_smc(rdev);
	ret = cypress_notify_smc_display_change(rdev, false);
	if (ret) {
		DRM_ERROR("cypress_notify_smc_display_change failed\n");
		return ret;
	}
	cypress_enable_sclk_control(rdev, true);
	if (eg_pi->memory_transition)
		cypress_enable_mclk_control(rdev, true);
	cypress_start_dpm(rdev);
	if (pi->gfx_clock_gating)
		ni_gfx_clockgating_enable(rdev, true);
	if (pi->mg_clock_gating)
		ni_mg_clockgating_enable(rdev, true);
	if (eg_pi->ls_clock_gating)
		ni_ls_clockgating_enable(rdev, true);

	if (rdev->irq.installed &&
	    r600_is_internal_thermal_sensor(rdev->pm.int_thermal_type)) {
		PPSMC_Result result;

		ret = rv770_set_thermal_temperature_range(rdev, R600_TEMP_RANGE_MIN, 0xff * 1000);
		if (ret)
			return ret;
		rdev->irq.dpm_thermal = true;
		radeon_irq_set(rdev);
		result = rv770_send_msg_to_smc(rdev, PPSMC_MSG_EnableThermalInterrupt);

		if (result != PPSMC_Result_OK)
			DRM_DEBUG_KMS("Could not enable thermal interrupts.\n");
	}

	rv770_enable_auto_throttle_source(rdev, RADEON_DPM_AUTO_THROTTLE_SRC_THERMAL, true);

	ni_update_current_ps(rdev, boot_ps);

	return 0;
}

void ni_dpm_disable(struct radeon_device *rdev)
{
	struct rv7xx_power_info *pi = rv770_get_pi(rdev);
	struct evergreen_power_info *eg_pi = evergreen_get_pi(rdev);
	struct radeon_ps *boot_ps = rdev->pm.dpm.boot_ps;

	if (!btc_dpm_enabled(rdev))
		return;
	rv770_clear_vc(rdev);
	if (pi->thermal_protection)
		rv770_enable_thermal_protection(rdev, false);
	ni_enable_power_containment(rdev, boot_ps, false);
	ni_enable_smc_cac(rdev, boot_ps, false);
	cypress_enable_spread_spectrum(rdev, false);
	rv770_enable_auto_throttle_source(rdev, RADEON_DPM_AUTO_THROTTLE_SRC_THERMAL, false);
	if (pi->dynamic_pcie_gen2)
		ni_enable_dynamic_pcie_gen2(rdev, false);

	if (rdev->irq.installed &&
	    r600_is_internal_thermal_sensor(rdev->pm.int_thermal_type)) {
		rdev->irq.dpm_thermal = false;
		radeon_irq_set(rdev);
	}

	if (pi->gfx_clock_gating)
		ni_gfx_clockgating_enable(rdev, false);
	if (pi->mg_clock_gating)
		ni_mg_clockgating_enable(rdev, false);
	if (eg_pi->ls_clock_gating)
		ni_ls_clockgating_enable(rdev, false);
	ni_stop_dpm(rdev);
	btc_reset_to_default(rdev);
	ni_stop_smc(rdev);
	ni_force_switch_to_arb_f0(rdev);

	ni_update_current_ps(rdev, boot_ps);
}

static int ni_power_control_set_level(struct radeon_device *rdev)
{
	struct radeon_ps *new_ps = rdev->pm.dpm.requested_ps;
	int ret;

	ret = ni_restrict_performance_levels_before_switch(rdev);
	if (ret)
		return ret;
	ret = rv770_halt_smc(rdev);
	if (ret)
		return ret;
	ret = ni_populate_smc_tdp_limits(rdev, new_ps);
	if (ret)
		return ret;
	ret = rv770_resume_smc(rdev);
	if (ret)
		return ret;
	ret = rv770_set_sw_state(rdev);
	if (ret)
		return ret;

	return 0;
}

int ni_dpm_pre_set_power_state(struct radeon_device *rdev)
{
	struct evergreen_power_info *eg_pi = evergreen_get_pi(rdev);
	struct radeon_ps requested_ps = *rdev->pm.dpm.requested_ps;
	struct radeon_ps *new_ps = &requested_ps;

	ni_update_requested_ps(rdev, new_ps);

	ni_apply_state_adjust_rules(rdev, &eg_pi->requested_rps);

	return 0;
}

int ni_dpm_set_power_state(struct radeon_device *rdev)
{
	struct evergreen_power_info *eg_pi = evergreen_get_pi(rdev);
	struct radeon_ps *new_ps = &eg_pi->requested_rps;
	struct radeon_ps *old_ps = &eg_pi->current_rps;
	int ret;

	ret = ni_restrict_performance_levels_before_switch(rdev);
	if (ret) {
		DRM_ERROR("ni_restrict_performance_levels_before_switch failed\n");
		return ret;
	}
	ni_set_uvd_clock_before_set_eng_clock(rdev, new_ps, old_ps);
	ret = ni_enable_power_containment(rdev, new_ps, false);
	if (ret) {
		DRM_ERROR("ni_enable_power_containment failed\n");
		return ret;
	}
	ret = ni_enable_smc_cac(rdev, new_ps, false);
	if (ret) {
		DRM_ERROR("ni_enable_smc_cac failed\n");
		return ret;
	}
	ret = rv770_halt_smc(rdev);
	if (ret) {
		DRM_ERROR("rv770_halt_smc failed\n");
		return ret;
	}
	if (eg_pi->smu_uvd_hs)
		btc_notify_uvd_to_smc(rdev, new_ps);
	ret = ni_upload_sw_state(rdev, new_ps);
	if (ret) {
		DRM_ERROR("ni_upload_sw_state failed\n");
		return ret;
	}
	if (eg_pi->dynamic_ac_timing) {
		ret = ni_upload_mc_reg_table(rdev, new_ps);
		if (ret) {
			DRM_ERROR("ni_upload_mc_reg_table failed\n");
			return ret;
		}
	}
	ret = ni_program_memory_timing_parameters(rdev, new_ps);
	if (ret) {
		DRM_ERROR("ni_program_memory_timing_parameters failed\n");
		return ret;
	}
	ret = rv770_resume_smc(rdev);
	if (ret) {
		DRM_ERROR("rv770_resume_smc failed\n");
		return ret;
	}
	ret = rv770_set_sw_state(rdev);
	if (ret) {
		DRM_ERROR("rv770_set_sw_state failed\n");
		return ret;
	}
	ni_set_uvd_clock_after_set_eng_clock(rdev, new_ps, old_ps);
	ret = ni_enable_smc_cac(rdev, new_ps, true);
	if (ret) {
		DRM_ERROR("ni_enable_smc_cac failed\n");
		return ret;
	}
	ret = ni_enable_power_containment(rdev, new_ps, true);
	if (ret) {
		DRM_ERROR("ni_enable_power_containment failed\n");
		return ret;
	}

	/* update tdp */
	ret = ni_power_control_set_level(rdev);
	if (ret) {
		DRM_ERROR("ni_power_control_set_level failed\n");
		return ret;
	}

	return 0;
}

void ni_dpm_post_set_power_state(struct radeon_device *rdev)
{
	struct evergreen_power_info *eg_pi = evergreen_get_pi(rdev);
	struct radeon_ps *new_ps = &eg_pi->requested_rps;

	ni_update_current_ps(rdev, new_ps);
}

void ni_dpm_reset_asic(struct radeon_device *rdev)
{
	ni_restrict_performance_levels_before_switch(rdev);
	rv770_set_boot_state(rdev);
}

union power_info {
	struct _ATOM_POWERPLAY_INFO info;
	struct _ATOM_POWERPLAY_INFO_V2 info_2;
	struct _ATOM_POWERPLAY_INFO_V3 info_3;
	struct _ATOM_PPLIB_POWERPLAYTABLE pplib;
	struct _ATOM_PPLIB_POWERPLAYTABLE2 pplib2;
	struct _ATOM_PPLIB_POWERPLAYTABLE3 pplib3;
};

union pplib_clock_info {
	struct _ATOM_PPLIB_R600_CLOCK_INFO r600;
	struct _ATOM_PPLIB_RS780_CLOCK_INFO rs780;
	struct _ATOM_PPLIB_EVERGREEN_CLOCK_INFO evergreen;
	struct _ATOM_PPLIB_SUMO_CLOCK_INFO sumo;
};

union pplib_power_state {
	struct _ATOM_PPLIB_STATE v1;
	struct _ATOM_PPLIB_STATE_V2 v2;
};

static void ni_parse_pplib_non_clock_info(struct radeon_device *rdev,
					  struct radeon_ps *rps,
					  struct _ATOM_PPLIB_NONCLOCK_INFO *non_clock_info,
					  u8 table_rev)
{
	rps->caps = le32_to_cpu(non_clock_info->ulCapsAndSettings);
	rps->class = le16_to_cpu(non_clock_info->usClassification);
	rps->class2 = le16_to_cpu(non_clock_info->usClassification2);

	if (ATOM_PPLIB_NONCLOCKINFO_VER1 < table_rev) {
		rps->vclk = le32_to_cpu(non_clock_info->ulVCLK);
		rps->dclk = le32_to_cpu(non_clock_info->ulDCLK);
	} else if (r600_is_uvd_state(rps->class, rps->class2)) {
		rps->vclk = RV770_DEFAULT_VCLK_FREQ;
		rps->dclk = RV770_DEFAULT_DCLK_FREQ;
	} else {
		rps->vclk = 0;
		rps->dclk = 0;
	}

	if (rps->class & ATOM_PPLIB_CLASSIFICATION_BOOT)
		rdev->pm.dpm.boot_ps = rps;
	if (rps->class & ATOM_PPLIB_CLASSIFICATION_UVDSTATE)
		rdev->pm.dpm.uvd_ps = rps;
}

static void ni_parse_pplib_clock_info(struct radeon_device *rdev,
				      struct radeon_ps *rps, int index,
				      union pplib_clock_info *clock_info)
{
	struct rv7xx_power_info *pi = rv770_get_pi(rdev);
	struct evergreen_power_info *eg_pi = evergreen_get_pi(rdev);
	struct ni_ps *ps = ni_get_ps(rps);
	u16 vddc;
	struct rv7xx_pl *pl = &ps->performance_levels[index];

	ps->performance_level_count = index + 1;

	pl->sclk = le16_to_cpu(clock_info->evergreen.usEngineClockLow);
	pl->sclk |= clock_info->evergreen.ucEngineClockHigh << 16;
	pl->mclk = le16_to_cpu(clock_info->evergreen.usMemoryClockLow);
	pl->mclk |= clock_info->evergreen.ucMemoryClockHigh << 16;

	pl->vddc = le16_to_cpu(clock_info->evergreen.usVDDC);
	pl->vddci = le16_to_cpu(clock_info->evergreen.usVDDCI);
	pl->flags = le32_to_cpu(clock_info->evergreen.ulFlags);

	/* patch up vddc if necessary */
	if (pl->vddc == 0xff01) {
		if (radeon_atom_get_max_vddc(rdev, 0, 0, &vddc) == 0)
			pl->vddc = vddc;
	}

	if (rps->class & ATOM_PPLIB_CLASSIFICATION_ACPI) {
		pi->acpi_vddc = pl->vddc;
		eg_pi->acpi_vddci = pl->vddci;
		if (ps->performance_levels[0].flags & ATOM_PPLIB_R600_FLAGS_PCIEGEN2)
			pi->acpi_pcie_gen2 = true;
		else
			pi->acpi_pcie_gen2 = false;
	}

	if (rps->class2 & ATOM_PPLIB_CLASSIFICATION2_ULV) {
		eg_pi->ulv.supported = true;
		eg_pi->ulv.pl = pl;
	}

	if (pi->min_vddc_in_table > pl->vddc)
		pi->min_vddc_in_table = pl->vddc;

	if (pi->max_vddc_in_table < pl->vddc)
		pi->max_vddc_in_table = pl->vddc;

	/* patch up boot state */
	if (rps->class & ATOM_PPLIB_CLASSIFICATION_BOOT) {
		u16 vddc, vddci, mvdd;
		radeon_atombios_get_default_voltages(rdev, &vddc, &vddci, &mvdd);
		pl->mclk = rdev->clock.default_mclk;
		pl->sclk = rdev->clock.default_sclk;
		pl->vddc = vddc;
		pl->vddci = vddci;
	}

	if ((rps->class & ATOM_PPLIB_CLASSIFICATION_UI_MASK) ==
	    ATOM_PPLIB_CLASSIFICATION_UI_PERFORMANCE) {
		rdev->pm.dpm.dyn_state.max_clock_voltage_on_ac.sclk = pl->sclk;
		rdev->pm.dpm.dyn_state.max_clock_voltage_on_ac.mclk = pl->mclk;
		rdev->pm.dpm.dyn_state.max_clock_voltage_on_ac.vddc = pl->vddc;
		rdev->pm.dpm.dyn_state.max_clock_voltage_on_ac.vddci = pl->vddci;
	}
}

static int ni_parse_power_table(struct radeon_device *rdev)
{
	struct radeon_mode_info *mode_info = &rdev->mode_info;
	struct _ATOM_PPLIB_NONCLOCK_INFO *non_clock_info;
	union pplib_power_state *power_state;
	int i, j;
	union pplib_clock_info *clock_info;
	union power_info *power_info;
	int index = GetIndexIntoMasterTable(DATA, PowerPlayInfo);
        u16 data_offset;
	u8 frev, crev;
	struct ni_ps *ps;

	if (!atom_parse_data_header(mode_info->atom_context, index, NULL,
				   &frev, &crev, &data_offset))
		return -EINVAL;
	power_info = (union power_info *)(mode_info->atom_context->bios + data_offset);

	rdev->pm.dpm.ps = kzalloc(sizeof(struct radeon_ps) *
				  power_info->pplib.ucNumStates, GFP_KERNEL);
	if (!rdev->pm.dpm.ps)
		return -ENOMEM;
	rdev->pm.dpm.platform_caps = le32_to_cpu(power_info->pplib.ulPlatformCaps);
	rdev->pm.dpm.backbias_response_time = le16_to_cpu(power_info->pplib.usBackbiasTime);
	rdev->pm.dpm.voltage_response_time = le16_to_cpu(power_info->pplib.usVoltageTime);

	for (i = 0; i < power_info->pplib.ucNumStates; i++) {
		power_state = (union pplib_power_state *)
			(mode_info->atom_context->bios + data_offset +
			 le16_to_cpu(power_info->pplib.usStateArrayOffset) +
			 i * power_info->pplib.ucStateEntrySize);
		non_clock_info = (struct _ATOM_PPLIB_NONCLOCK_INFO *)
			(mode_info->atom_context->bios + data_offset +
			 le16_to_cpu(power_info->pplib.usNonClockInfoArrayOffset) +
			 (power_state->v1.ucNonClockStateIndex *
			  power_info->pplib.ucNonClockSize));
		if (power_info->pplib.ucStateEntrySize - 1) {
			u8 *idx;
			ps = kzalloc(sizeof(struct ni_ps), GFP_KERNEL);
			if (ps == NULL) {
				kfree(rdev->pm.dpm.ps);
				return -ENOMEM;
			}
			rdev->pm.dpm.ps[i].ps_priv = ps;
			ni_parse_pplib_non_clock_info(rdev, &rdev->pm.dpm.ps[i],
							 non_clock_info,
							 power_info->pplib.ucNonClockSize);
			idx = (u8 *)&power_state->v1.ucClockStateIndices[0];
			for (j = 0; j < (power_info->pplib.ucStateEntrySize - 1); j++) {
				clock_info = (union pplib_clock_info *)
					(mode_info->atom_context->bios + data_offset +
					 le16_to_cpu(power_info->pplib.usClockInfoArrayOffset) +
					 (idx[j] * power_info->pplib.ucClockInfoSize));
				ni_parse_pplib_clock_info(rdev,
							  &rdev->pm.dpm.ps[i], j,
							  clock_info);
			}
		}
	}
	rdev->pm.dpm.num_ps = power_info->pplib.ucNumStates;
	return 0;
}

int ni_dpm_init(struct radeon_device *rdev)
{
	struct rv7xx_power_info *pi;
	struct evergreen_power_info *eg_pi;
	struct ni_power_info *ni_pi;
	struct atom_clock_dividers dividers;
	int ret;

	ni_pi = kzalloc(sizeof(struct ni_power_info), GFP_KERNEL);
	if (ni_pi == NULL)
		return -ENOMEM;
	rdev->pm.dpm.priv = ni_pi;
	eg_pi = &ni_pi->eg;
	pi = &eg_pi->rv7xx;

	rv770_get_max_vddc(rdev);

	eg_pi->ulv.supported = false;
	pi->acpi_vddc = 0;
	eg_pi->acpi_vddci = 0;
	pi->min_vddc_in_table = 0;
	pi->max_vddc_in_table = 0;

	ret = ni_parse_power_table(rdev);
	if (ret)
		return ret;
	ret = r600_parse_extended_power_table(rdev);
	if (ret)
		return ret;

	rdev->pm.dpm.dyn_state.vddc_dependency_on_dispclk.entries =
		kzalloc(4 * sizeof(struct radeon_clock_voltage_dependency_entry), GFP_KERNEL);
	if (!rdev->pm.dpm.dyn_state.vddc_dependency_on_dispclk.entries) {
		r600_free_extended_power_table(rdev);
		return -ENOMEM;
	}
	rdev->pm.dpm.dyn_state.vddc_dependency_on_dispclk.count = 4;
	rdev->pm.dpm.dyn_state.vddc_dependency_on_dispclk.entries[0].clk = 0;
	rdev->pm.dpm.dyn_state.vddc_dependency_on_dispclk.entries[0].v = 0;
	rdev->pm.dpm.dyn_state.vddc_dependency_on_dispclk.entries[1].clk = 36000;
	rdev->pm.dpm.dyn_state.vddc_dependency_on_dispclk.entries[1].v = 720;
	rdev->pm.dpm.dyn_state.vddc_dependency_on_dispclk.entries[2].clk = 54000;
	rdev->pm.dpm.dyn_state.vddc_dependency_on_dispclk.entries[2].v = 810;
	rdev->pm.dpm.dyn_state.vddc_dependency_on_dispclk.entries[3].clk = 72000;
	rdev->pm.dpm.dyn_state.vddc_dependency_on_dispclk.entries[3].v = 900;

	ni_patch_dependency_tables_based_on_leakage(rdev);

	if (rdev->pm.dpm.voltage_response_time == 0)
		rdev->pm.dpm.voltage_response_time = R600_VOLTAGERESPONSETIME_DFLT;
	if (rdev->pm.dpm.backbias_response_time == 0)
		rdev->pm.dpm.backbias_response_time = R600_BACKBIASRESPONSETIME_DFLT;

	ret = radeon_atom_get_clock_dividers(rdev, COMPUTE_ENGINE_PLL_PARAM,
					     0, false, &dividers);
	if (ret)
		pi->ref_div = dividers.ref_div + 1;
	else
		pi->ref_div = R600_REFERENCEDIVIDER_DFLT;

	pi->rlp = RV770_RLP_DFLT;
	pi->rmp = RV770_RMP_DFLT;
	pi->lhp = RV770_LHP_DFLT;
	pi->lmp = RV770_LMP_DFLT;

	eg_pi->ats[0].rlp = RV770_RLP_DFLT;
	eg_pi->ats[0].rmp = RV770_RMP_DFLT;
	eg_pi->ats[0].lhp = RV770_LHP_DFLT;
	eg_pi->ats[0].lmp = RV770_LMP_DFLT;

	eg_pi->ats[1].rlp = BTC_RLP_UVD_DFLT;
	eg_pi->ats[1].rmp = BTC_RMP_UVD_DFLT;
	eg_pi->ats[1].lhp = BTC_LHP_UVD_DFLT;
	eg_pi->ats[1].lmp = BTC_LMP_UVD_DFLT;

	eg_pi->smu_uvd_hs = true;

	if (rdev->pdev->device == 0x6707) {
		pi->mclk_strobe_mode_threshold = 55000;
		pi->mclk_edc_enable_threshold = 55000;
		eg_pi->mclk_edc_wr_enable_threshold = 55000;
	} else {
		pi->mclk_strobe_mode_threshold = 40000;
		pi->mclk_edc_enable_threshold = 40000;
		eg_pi->mclk_edc_wr_enable_threshold = 40000;
	}
	ni_pi->mclk_rtt_mode_threshold = eg_pi->mclk_edc_wr_enable_threshold;

	pi->voltage_control =
		radeon_atom_is_voltage_gpio(rdev, SET_VOLTAGE_TYPE_ASIC_VDDC, 0);

	pi->mvdd_control =
		radeon_atom_is_voltage_gpio(rdev, SET_VOLTAGE_TYPE_ASIC_MVDDC, 0);

	eg_pi->vddci_control =
		radeon_atom_is_voltage_gpio(rdev, SET_VOLTAGE_TYPE_ASIC_VDDCI, 0);

	rv770_get_engine_memory_ss(rdev);

	pi->asi = RV770_ASI_DFLT;
	pi->pasi = CYPRESS_HASI_DFLT;
	pi->vrc = CYPRESS_VRC_DFLT;

	pi->power_gating = false;

	pi->gfx_clock_gating = true;

	pi->mg_clock_gating = true;
	pi->mgcgtssm = true;
	eg_pi->ls_clock_gating = false;
	eg_pi->sclk_deep_sleep = false;

	pi->dynamic_pcie_gen2 = true;

	if (rdev->pm.int_thermal_type != THERMAL_TYPE_NONE)
		pi->thermal_protection = true;
	else
		pi->thermal_protection = false;

	pi->display_gap = true;

	pi->dcodt = true;

	pi->ulps = true;

	eg_pi->dynamic_ac_timing = true;
	eg_pi->abm = true;
	eg_pi->mcls = true;
	eg_pi->light_sleep = true;
	eg_pi->memory_transition = true;
#if defined(CONFIG_ACPI)
	eg_pi->pcie_performance_request =
		radeon_acpi_is_pcie_performance_request_supported(rdev);
#else
	eg_pi->pcie_performance_request = false;
#endif

	eg_pi->dll_default_on = false;

	eg_pi->sclk_deep_sleep = false;

	pi->mclk_stutter_mode_threshold = 0;

	pi->sram_end = SMC_RAM_END;

	rdev->pm.dpm.dyn_state.mclk_sclk_ratio = 3;
	rdev->pm.dpm.dyn_state.vddc_vddci_delta = 200;
	rdev->pm.dpm.dyn_state.min_vddc_for_pcie_gen2 = 900;
	rdev->pm.dpm.dyn_state.valid_sclk_values.count = ARRAY_SIZE(btc_valid_sclk);
	rdev->pm.dpm.dyn_state.valid_sclk_values.values = btc_valid_sclk;
	rdev->pm.dpm.dyn_state.valid_mclk_values.count = 0;
	rdev->pm.dpm.dyn_state.valid_mclk_values.values = NULL;
	rdev->pm.dpm.dyn_state.sclk_mclk_delta = 12500;

	ni_pi->cac_data.leakage_coefficients.at = 516;
	ni_pi->cac_data.leakage_coefficients.bt = 18;
	ni_pi->cac_data.leakage_coefficients.av = 51;
	ni_pi->cac_data.leakage_coefficients.bv = 2957;

	switch (rdev->pdev->device) {
	case 0x6700:
	case 0x6701:
	case 0x6702:
	case 0x6703:
	case 0x6718:
		ni_pi->cac_weights = &cac_weights_cayman_xt;
		break;
	case 0x6705:
	case 0x6719:
	case 0x671D:
	case 0x671C:
	default:
		ni_pi->cac_weights = &cac_weights_cayman_pro;
		break;
	case 0x6704:
	case 0x6706:
	case 0x6707:
	case 0x6708:
	case 0x6709:
		ni_pi->cac_weights = &cac_weights_cayman_le;
		break;
	}

	if (ni_pi->cac_weights->enable_power_containment_by_default) {
		ni_pi->enable_power_containment = true;
		ni_pi->enable_cac = true;
		ni_pi->enable_sq_ramping = true;
	} else {
		ni_pi->enable_power_containment = false;
		ni_pi->enable_cac = false;
		ni_pi->enable_sq_ramping = false;
	}

	ni_pi->driver_calculate_cac_leakage = false;
	ni_pi->cac_configuration_required = true;

	if (ni_pi->cac_configuration_required) {
		ni_pi->support_cac_long_term_average = true;
		ni_pi->lta_window_size = ni_pi->cac_weights->l2_lta_window_size;
		ni_pi->lts_truncate = ni_pi->cac_weights->lts_truncate;
	} else {
		ni_pi->support_cac_long_term_average = false;
		ni_pi->lta_window_size = 0;
		ni_pi->lts_truncate = 0;
	}

	ni_pi->use_power_boost_limit = true;

	/* make sure dc limits are valid */
	if ((rdev->pm.dpm.dyn_state.max_clock_voltage_on_dc.sclk == 0) ||
	    (rdev->pm.dpm.dyn_state.max_clock_voltage_on_dc.mclk == 0))
		rdev->pm.dpm.dyn_state.max_clock_voltage_on_dc =
			rdev->pm.dpm.dyn_state.max_clock_voltage_on_ac;

	return 0;
}

void ni_dpm_fini(struct radeon_device *rdev)
{
	int i;

	for (i = 0; i < rdev->pm.dpm.num_ps; i++) {
		kfree(rdev->pm.dpm.ps[i].ps_priv);
	}
	kfree(rdev->pm.dpm.ps);
	kfree(rdev->pm.dpm.priv);
	kfree(rdev->pm.dpm.dyn_state.vddc_dependency_on_dispclk.entries);
	r600_free_extended_power_table(rdev);
}

void ni_dpm_print_power_state(struct radeon_device *rdev,
			      struct radeon_ps *rps)
{
	struct ni_ps *ps = ni_get_ps(rps);
	struct rv7xx_pl *pl;
	int i;

	r600_dpm_print_class_info(rps->class, rps->class2);
	r600_dpm_print_cap_info(rps->caps);
	printk("\tuvd    vclk: %d dclk: %d\n", rps->vclk, rps->dclk);
	for (i = 0; i < ps->performance_level_count; i++) {
		pl = &ps->performance_levels[i];
		if (rdev->family >= CHIP_TAHITI)
			printk("\t\tpower level %d    sclk: %u mclk: %u vddc: %u vddci: %u pcie gen: %u\n",
			       i, pl->sclk, pl->mclk, pl->vddc, pl->vddci, pl->pcie_gen + 1);
		else
			printk("\t\tpower level %d    sclk: %u mclk: %u vddc: %u vddci: %u\n",
			       i, pl->sclk, pl->mclk, pl->vddc, pl->vddci);
	}
	r600_dpm_print_ps_status(rdev, rps);
}

void ni_dpm_debugfs_print_current_performance_level(struct radeon_device *rdev,
						    struct seq_file *m)
{
	struct radeon_ps *rps = rdev->pm.dpm.current_ps;
	struct ni_ps *ps = ni_get_ps(rps);
	struct rv7xx_pl *pl;
	u32 current_index =
		(RREG32(TARGET_AND_CURRENT_PROFILE_INDEX) & CURRENT_STATE_INDEX_MASK) >>
		CURRENT_STATE_INDEX_SHIFT;

	if (current_index >= ps->performance_level_count) {
		seq_printf(m, "invalid dpm profile %d\n", current_index);
	} else {
		pl = &ps->performance_levels[current_index];
		seq_printf(m, "uvd    vclk: %d dclk: %d\n", rps->vclk, rps->dclk);
		seq_printf(m, "power level %d    sclk: %u mclk: %u vddc: %u vddci: %u\n",
			   current_index, pl->sclk, pl->mclk, pl->vddc, pl->vddci);
	}
}

u32 ni_dpm_get_sclk(struct radeon_device *rdev, bool low)
{
	struct evergreen_power_info *eg_pi = evergreen_get_pi(rdev);
	struct ni_ps *requested_state = ni_get_ps(&eg_pi->requested_rps);

	if (low)
		return requested_state->performance_levels[0].sclk;
	else
		return requested_state->performance_levels[requested_state->performance_level_count - 1].sclk;
}

u32 ni_dpm_get_mclk(struct radeon_device *rdev, bool low)
{
	struct evergreen_power_info *eg_pi = evergreen_get_pi(rdev);
	struct ni_ps *requested_state = ni_get_ps(&eg_pi->requested_rps);

	if (low)
		return requested_state->performance_levels[0].mclk;
	else
		return requested_state->performance_levels[requested_state->performance_level_count - 1].mclk;
}
<|MERGE_RESOLUTION|>--- conflicted
+++ resolved
@@ -785,13 +785,8 @@
 	struct ni_ps *ps = ni_get_ps(rps);
 	struct radeon_clock_and_voltage_limits *max_limits;
 	bool disable_mclk_switching;
-<<<<<<< HEAD
-	u32 mclk, sclk;
-	u16 vddc, vddci;
-=======
 	u32 mclk;
 	u16 vddci;
->>>>>>> d8ec26d7
 	u32 max_sclk_vddc, max_mclk_vddci, max_mclk_vddc;
 	int i;
 
