/* i915_dma.c -- DMA support for the I915 -*- linux-c -*-
 */
/*
 * Copyright 2003 Tungsten Graphics, Inc., Cedar Park, Texas.
 * All Rights Reserved.
 *
 * Permission is hereby granted, free of charge, to any person obtaining a
 * copy of this software and associated documentation files (the
 * "Software"), to deal in the Software without restriction, including
 * without limitation the rights to use, copy, modify, merge, publish,
 * distribute, sub license, and/or sell copies of the Software, and to
 * permit persons to whom the Software is furnished to do so, subject to
 * the following conditions:
 *
 * The above copyright notice and this permission notice (including the
 * next paragraph) shall be included in all copies or substantial portions
 * of the Software.
 *
 * THE SOFTWARE IS PROVIDED "AS IS", WITHOUT WARRANTY OF ANY KIND, EXPRESS
 * OR IMPLIED, INCLUDING BUT NOT LIMITED TO THE WARRANTIES OF
 * MERCHANTABILITY, FITNESS FOR A PARTICULAR PURPOSE AND NON-INFRINGEMENT.
 * IN NO EVENT SHALL TUNGSTEN GRAPHICS AND/OR ITS SUPPLIERS BE LIABLE FOR
 * ANY CLAIM, DAMAGES OR OTHER LIABILITY, WHETHER IN AN ACTION OF CONTRACT,
 * TORT OR OTHERWISE, ARISING FROM, OUT OF OR IN CONNECTION WITH THE
 * SOFTWARE OR THE USE OR OTHER DEALINGS IN THE SOFTWARE.
 *
 */

#include "drmP.h"
#include "drm.h"
#include "drm_crtc_helper.h"
#include "drm_fb_helper.h"
#include "intel_drv.h"
#include "i915_drm.h"
#include "i915_drv.h"
#include "i915_trace.h"
#include <linux/vgaarb.h>
#include <linux/acpi.h>
#include <linux/pnp.h>
#include <linux/vga_switcheroo.h>
#include <linux/slab.h>

/* Really want an OS-independent resettable timer.  Would like to have
 * this loop run for (eg) 3 sec, but have the timer reset every time
 * the head pointer changes, so that EBUSY only happens if the ring
 * actually stalls for (eg) 3 seconds.
 */
int i915_wait_ring(struct drm_device * dev, int n, const char *caller)
{
	drm_i915_private_t *dev_priv = dev->dev_private;
	drm_i915_ring_buffer_t *ring = &(dev_priv->ring);
	u32 acthd_reg = IS_I965G(dev) ? ACTHD_I965 : ACTHD;
	u32 last_acthd = I915_READ(acthd_reg);
	u32 acthd;
	u32 last_head = I915_READ(PRB0_HEAD) & HEAD_ADDR;
	int i;

	trace_i915_ring_wait_begin (dev);

	for (i = 0; i < 100000; i++) {
		ring->head = I915_READ(PRB0_HEAD) & HEAD_ADDR;
		acthd = I915_READ(acthd_reg);
		ring->space = ring->head - (ring->tail + 8);
		if (ring->space < 0)
			ring->space += ring->Size;
		if (ring->space >= n) {
			trace_i915_ring_wait_end (dev);
			return 0;
		}

		if (dev->primary->master) {
			struct drm_i915_master_private *master_priv = dev->primary->master->driver_priv;
			if (master_priv->sarea_priv)
				master_priv->sarea_priv->perf_boxes |= I915_BOX_WAIT;
		}


		if (ring->head != last_head)
			i = 0;
		if (acthd != last_acthd)
			i = 0;

		last_head = ring->head;
		last_acthd = acthd;
		msleep_interruptible(10);

	}

	trace_i915_ring_wait_end (dev);
	return -EBUSY;
}

/* As a ringbuffer is only allowed to wrap between instructions, fill
 * the tail with NOOPs.
 */
int i915_wrap_ring(struct drm_device *dev)
{
	drm_i915_private_t *dev_priv = dev->dev_private;
	volatile unsigned int *virt;
	int rem;

	rem = dev_priv->ring.Size - dev_priv->ring.tail;
	if (dev_priv->ring.space < rem) {
		int ret = i915_wait_ring(dev, rem, __func__);
		if (ret)
			return ret;
	}
	dev_priv->ring.space -= rem;

	virt = (unsigned int *)
		(dev_priv->ring.virtual_start + dev_priv->ring.tail);
	rem /= 4;
	while (rem--)
		*virt++ = MI_NOOP;

	dev_priv->ring.tail = 0;

	return 0;
}

/**
 * Sets up the hardware status page for devices that need a physical address
 * in the register.
 */
static int i915_init_phys_hws(struct drm_device *dev)
{
	drm_i915_private_t *dev_priv = dev->dev_private;
	/* Program Hardware Status Page */
	dev_priv->status_page_dmah =
		drm_pci_alloc(dev, PAGE_SIZE, PAGE_SIZE);

	if (!dev_priv->status_page_dmah) {
		DRM_ERROR("Can not allocate hardware status page\n");
		return -ENOMEM;
	}
	dev_priv->hw_status_page = dev_priv->status_page_dmah->vaddr;
	dev_priv->dma_status_page = dev_priv->status_page_dmah->busaddr;

	memset(dev_priv->hw_status_page, 0, PAGE_SIZE);

	if (IS_I965G(dev))
		dev_priv->dma_status_page |= (dev_priv->dma_status_page >> 28) &
					     0xf0;

	I915_WRITE(HWS_PGA, dev_priv->dma_status_page);
	DRM_DEBUG_DRIVER("Enabled hardware status page\n");
	return 0;
}

/**
 * Frees the hardware status page, whether it's a physical address or a virtual
 * address set up by the X Server.
 */
static void i915_free_hws(struct drm_device *dev)
{
	drm_i915_private_t *dev_priv = dev->dev_private;
	if (dev_priv->status_page_dmah) {
		drm_pci_free(dev, dev_priv->status_page_dmah);
		dev_priv->status_page_dmah = NULL;
	}

	if (dev_priv->status_gfx_addr) {
		dev_priv->status_gfx_addr = 0;
		drm_core_ioremapfree(&dev_priv->hws_map, dev);
	}

	/* Need to rewrite hardware status page */
	I915_WRITE(HWS_PGA, 0x1ffff000);
}

void i915_kernel_lost_context(struct drm_device * dev)
{
	drm_i915_private_t *dev_priv = dev->dev_private;
	struct drm_i915_master_private *master_priv;
	drm_i915_ring_buffer_t *ring = &(dev_priv->ring);

	/*
	 * We should never lose context on the ring with modesetting
	 * as we don't expose it to userspace
	 */
	if (drm_core_check_feature(dev, DRIVER_MODESET))
		return;

	ring->head = I915_READ(PRB0_HEAD) & HEAD_ADDR;
	ring->tail = I915_READ(PRB0_TAIL) & TAIL_ADDR;
	ring->space = ring->head - (ring->tail + 8);
	if (ring->space < 0)
		ring->space += ring->Size;

	if (!dev->primary->master)
		return;

	master_priv = dev->primary->master->driver_priv;
	if (ring->head == ring->tail && master_priv->sarea_priv)
		master_priv->sarea_priv->perf_boxes |= I915_BOX_RING_EMPTY;
}

static int i915_dma_cleanup(struct drm_device * dev)
{
	drm_i915_private_t *dev_priv = dev->dev_private;
	/* Make sure interrupts are disabled here because the uninstall ioctl
	 * may not have been called from userspace and after dev_private
	 * is freed, it's too late.
	 */
	if (dev->irq_enabled)
		drm_irq_uninstall(dev);

	if (dev_priv->ring.virtual_start) {
		drm_core_ioremapfree(&dev_priv->ring.map, dev);
		dev_priv->ring.virtual_start = NULL;
		dev_priv->ring.map.handle = NULL;
		dev_priv->ring.map.size = 0;
	}

	/* Clear the HWS virtual address at teardown */
	if (I915_NEED_GFX_HWS(dev))
		i915_free_hws(dev);

	return 0;
}

static int i915_initialize(struct drm_device * dev, drm_i915_init_t * init)
{
	drm_i915_private_t *dev_priv = dev->dev_private;
	struct drm_i915_master_private *master_priv = dev->primary->master->driver_priv;

	master_priv->sarea = drm_getsarea(dev);
	if (master_priv->sarea) {
		master_priv->sarea_priv = (drm_i915_sarea_t *)
			((u8 *)master_priv->sarea->handle + init->sarea_priv_offset);
	} else {
		DRM_DEBUG_DRIVER("sarea not found assuming DRI2 userspace\n");
	}

	if (init->ring_size != 0) {
		if (dev_priv->ring.ring_obj != NULL) {
			i915_dma_cleanup(dev);
			DRM_ERROR("Client tried to initialize ringbuffer in "
				  "GEM mode\n");
			return -EINVAL;
		}

		dev_priv->ring.Size = init->ring_size;

		dev_priv->ring.map.offset = init->ring_start;
		dev_priv->ring.map.size = init->ring_size;
		dev_priv->ring.map.type = 0;
		dev_priv->ring.map.flags = 0;
		dev_priv->ring.map.mtrr = 0;

		drm_core_ioremap_wc(&dev_priv->ring.map, dev);

		if (dev_priv->ring.map.handle == NULL) {
			i915_dma_cleanup(dev);
			DRM_ERROR("can not ioremap virtual address for"
				  " ring buffer\n");
			return -ENOMEM;
		}
	}

	dev_priv->ring.virtual_start = dev_priv->ring.map.handle;

	dev_priv->cpp = init->cpp;
	dev_priv->back_offset = init->back_offset;
	dev_priv->front_offset = init->front_offset;
	dev_priv->current_page = 0;
	if (master_priv->sarea_priv)
		master_priv->sarea_priv->pf_current_page = 0;

	/* Allow hardware batchbuffers unless told otherwise.
	 */
	dev_priv->allow_batchbuffer = 1;

	return 0;
}

static int i915_dma_resume(struct drm_device * dev)
{
	drm_i915_private_t *dev_priv = (drm_i915_private_t *) dev->dev_private;

	DRM_DEBUG_DRIVER("%s\n", __func__);

	if (dev_priv->ring.map.handle == NULL) {
		DRM_ERROR("can not ioremap virtual address for"
			  " ring buffer\n");
		return -ENOMEM;
	}

	/* Program Hardware Status Page */
	if (!dev_priv->hw_status_page) {
		DRM_ERROR("Can not find hardware status page\n");
		return -EINVAL;
	}
	DRM_DEBUG_DRIVER("hw status page @ %p\n",
				dev_priv->hw_status_page);

	if (dev_priv->status_gfx_addr != 0)
		I915_WRITE(HWS_PGA, dev_priv->status_gfx_addr);
	else
		I915_WRITE(HWS_PGA, dev_priv->dma_status_page);
	DRM_DEBUG_DRIVER("Enabled hardware status page\n");

	return 0;
}

static int i915_dma_init(struct drm_device *dev, void *data,
			 struct drm_file *file_priv)
{
	drm_i915_init_t *init = data;
	int retcode = 0;

	switch (init->func) {
	case I915_INIT_DMA:
		retcode = i915_initialize(dev, init);
		break;
	case I915_CLEANUP_DMA:
		retcode = i915_dma_cleanup(dev);
		break;
	case I915_RESUME_DMA:
		retcode = i915_dma_resume(dev);
		break;
	default:
		retcode = -EINVAL;
		break;
	}

	return retcode;
}

/* Implement basically the same security restrictions as hardware does
 * for MI_BATCH_NON_SECURE.  These can be made stricter at any time.
 *
 * Most of the calculations below involve calculating the size of a
 * particular instruction.  It's important to get the size right as
 * that tells us where the next instruction to check is.  Any illegal
 * instruction detected will be given a size of zero, which is a
 * signal to abort the rest of the buffer.
 */
static int do_validate_cmd(int cmd)
{
	switch (((cmd >> 29) & 0x7)) {
	case 0x0:
		switch ((cmd >> 23) & 0x3f) {
		case 0x0:
			return 1;	/* MI_NOOP */
		case 0x4:
			return 1;	/* MI_FLUSH */
		default:
			return 0;	/* disallow everything else */
		}
		break;
	case 0x1:
		return 0;	/* reserved */
	case 0x2:
		return (cmd & 0xff) + 2;	/* 2d commands */
	case 0x3:
		if (((cmd >> 24) & 0x1f) <= 0x18)
			return 1;

		switch ((cmd >> 24) & 0x1f) {
		case 0x1c:
			return 1;
		case 0x1d:
			switch ((cmd >> 16) & 0xff) {
			case 0x3:
				return (cmd & 0x1f) + 2;
			case 0x4:
				return (cmd & 0xf) + 2;
			default:
				return (cmd & 0xffff) + 2;
			}
		case 0x1e:
			if (cmd & (1 << 23))
				return (cmd & 0xffff) + 1;
			else
				return 1;
		case 0x1f:
			if ((cmd & (1 << 23)) == 0)	/* inline vertices */
				return (cmd & 0x1ffff) + 2;
			else if (cmd & (1 << 17))	/* indirect random */
				if ((cmd & 0xffff) == 0)
					return 0;	/* unknown length, too hard */
				else
					return (((cmd & 0xffff) + 1) / 2) + 1;
			else
				return 2;	/* indirect sequential */
		default:
			return 0;
		}
	default:
		return 0;
	}

	return 0;
}

static int validate_cmd(int cmd)
{
	int ret = do_validate_cmd(cmd);

/*	printk("validate_cmd( %x ): %d\n", cmd, ret); */

	return ret;
}

static int i915_emit_cmds(struct drm_device * dev, int *buffer, int dwords)
{
	drm_i915_private_t *dev_priv = dev->dev_private;
	int i;
	RING_LOCALS;

	if ((dwords+1) * sizeof(int) >= dev_priv->ring.Size - 8)
		return -EINVAL;

	BEGIN_LP_RING((dwords+1)&~1);

	for (i = 0; i < dwords;) {
		int cmd, sz;

		cmd = buffer[i];

		if ((sz = validate_cmd(cmd)) == 0 || i + sz > dwords)
			return -EINVAL;

		OUT_RING(cmd);

		while (++i, --sz) {
			OUT_RING(buffer[i]);
		}
	}

	if (dwords & 1)
		OUT_RING(0);

	ADVANCE_LP_RING();

	return 0;
}

int
i915_emit_box(struct drm_device *dev,
	      struct drm_clip_rect *boxes,
	      int i, int DR1, int DR4)
{
	drm_i915_private_t *dev_priv = dev->dev_private;
	struct drm_clip_rect box = boxes[i];
	RING_LOCALS;

	if (box.y2 <= box.y1 || box.x2 <= box.x1 || box.y2 <= 0 || box.x2 <= 0) {
		DRM_ERROR("Bad box %d,%d..%d,%d\n",
			  box.x1, box.y1, box.x2, box.y2);
		return -EINVAL;
	}

	if (IS_I965G(dev)) {
		BEGIN_LP_RING(4);
		OUT_RING(GFX_OP_DRAWRECT_INFO_I965);
		OUT_RING((box.x1 & 0xffff) | (box.y1 << 16));
		OUT_RING(((box.x2 - 1) & 0xffff) | ((box.y2 - 1) << 16));
		OUT_RING(DR4);
		ADVANCE_LP_RING();
	} else {
		BEGIN_LP_RING(6);
		OUT_RING(GFX_OP_DRAWRECT_INFO);
		OUT_RING(DR1);
		OUT_RING((box.x1 & 0xffff) | (box.y1 << 16));
		OUT_RING(((box.x2 - 1) & 0xffff) | ((box.y2 - 1) << 16));
		OUT_RING(DR4);
		OUT_RING(0);
		ADVANCE_LP_RING();
	}

	return 0;
}

/* XXX: Emitting the counter should really be moved to part of the IRQ
 * emit. For now, do it in both places:
 */

static void i915_emit_breadcrumb(struct drm_device *dev)
{
	drm_i915_private_t *dev_priv = dev->dev_private;
	struct drm_i915_master_private *master_priv = dev->primary->master->driver_priv;
	RING_LOCALS;

	dev_priv->counter++;
	if (dev_priv->counter > 0x7FFFFFFFUL)
		dev_priv->counter = 0;
	if (master_priv->sarea_priv)
		master_priv->sarea_priv->last_enqueue = dev_priv->counter;

	BEGIN_LP_RING(4);
	OUT_RING(MI_STORE_DWORD_INDEX);
	OUT_RING(I915_BREADCRUMB_INDEX << MI_STORE_DWORD_INDEX_SHIFT);
	OUT_RING(dev_priv->counter);
	OUT_RING(0);
	ADVANCE_LP_RING();
}

static int i915_dispatch_cmdbuffer(struct drm_device * dev,
				   drm_i915_cmdbuffer_t *cmd,
				   struct drm_clip_rect *cliprects,
				   void *cmdbuf)
{
	int nbox = cmd->num_cliprects;
	int i = 0, count, ret;

	if (cmd->sz & 0x3) {
		DRM_ERROR("alignment");
		return -EINVAL;
	}

	i915_kernel_lost_context(dev);

	count = nbox ? nbox : 1;

	for (i = 0; i < count; i++) {
		if (i < nbox) {
			ret = i915_emit_box(dev, cliprects, i,
					    cmd->DR1, cmd->DR4);
			if (ret)
				return ret;
		}

		ret = i915_emit_cmds(dev, cmdbuf, cmd->sz / 4);
		if (ret)
			return ret;
	}

	i915_emit_breadcrumb(dev);
	return 0;
}

static int i915_dispatch_batchbuffer(struct drm_device * dev,
				     drm_i915_batchbuffer_t * batch,
				     struct drm_clip_rect *cliprects)
{
	drm_i915_private_t *dev_priv = dev->dev_private;
	int nbox = batch->num_cliprects;
	int i = 0, count;
	RING_LOCALS;

	if ((batch->start | batch->used) & 0x7) {
		DRM_ERROR("alignment");
		return -EINVAL;
	}

	i915_kernel_lost_context(dev);

	count = nbox ? nbox : 1;

	for (i = 0; i < count; i++) {
		if (i < nbox) {
			int ret = i915_emit_box(dev, cliprects, i,
						batch->DR1, batch->DR4);
			if (ret)
				return ret;
		}

		if (!IS_I830(dev) && !IS_845G(dev)) {
			BEGIN_LP_RING(2);
			if (IS_I965G(dev)) {
				OUT_RING(MI_BATCH_BUFFER_START | (2 << 6) | MI_BATCH_NON_SECURE_I965);
				OUT_RING(batch->start);
			} else {
				OUT_RING(MI_BATCH_BUFFER_START | (2 << 6));
				OUT_RING(batch->start | MI_BATCH_NON_SECURE);
			}
			ADVANCE_LP_RING();
		} else {
			BEGIN_LP_RING(4);
			OUT_RING(MI_BATCH_BUFFER);
			OUT_RING(batch->start | MI_BATCH_NON_SECURE);
			OUT_RING(batch->start + batch->used - 4);
			OUT_RING(0);
			ADVANCE_LP_RING();
		}
	}

	i915_emit_breadcrumb(dev);

	return 0;
}

static int i915_dispatch_flip(struct drm_device * dev)
{
	drm_i915_private_t *dev_priv = dev->dev_private;
	struct drm_i915_master_private *master_priv =
		dev->primary->master->driver_priv;
	RING_LOCALS;

	if (!master_priv->sarea_priv)
		return -EINVAL;

	DRM_DEBUG_DRIVER("%s: page=%d pfCurrentPage=%d\n",
			  __func__,
			 dev_priv->current_page,
			 master_priv->sarea_priv->pf_current_page);

	i915_kernel_lost_context(dev);

	BEGIN_LP_RING(2);
	OUT_RING(MI_FLUSH | MI_READ_FLUSH);
	OUT_RING(0);
	ADVANCE_LP_RING();

	BEGIN_LP_RING(6);
	OUT_RING(CMD_OP_DISPLAYBUFFER_INFO | ASYNC_FLIP);
	OUT_RING(0);
	if (dev_priv->current_page == 0) {
		OUT_RING(dev_priv->back_offset);
		dev_priv->current_page = 1;
	} else {
		OUT_RING(dev_priv->front_offset);
		dev_priv->current_page = 0;
	}
	OUT_RING(0);
	ADVANCE_LP_RING();

	BEGIN_LP_RING(2);
	OUT_RING(MI_WAIT_FOR_EVENT | MI_WAIT_FOR_PLANE_A_FLIP);
	OUT_RING(0);
	ADVANCE_LP_RING();

	master_priv->sarea_priv->last_enqueue = dev_priv->counter++;

	BEGIN_LP_RING(4);
	OUT_RING(MI_STORE_DWORD_INDEX);
	OUT_RING(I915_BREADCRUMB_INDEX << MI_STORE_DWORD_INDEX_SHIFT);
	OUT_RING(dev_priv->counter);
	OUT_RING(0);
	ADVANCE_LP_RING();

	master_priv->sarea_priv->pf_current_page = dev_priv->current_page;
	return 0;
}

static int i915_quiescent(struct drm_device * dev)
{
	drm_i915_private_t *dev_priv = dev->dev_private;

	i915_kernel_lost_context(dev);
	return i915_wait_ring(dev, dev_priv->ring.Size - 8, __func__);
}

static int i915_flush_ioctl(struct drm_device *dev, void *data,
			    struct drm_file *file_priv)
{
	int ret;

	RING_LOCK_TEST_WITH_RETURN(dev, file_priv);

	mutex_lock(&dev->struct_mutex);
	ret = i915_quiescent(dev);
	mutex_unlock(&dev->struct_mutex);

	return ret;
}

static int i915_batchbuffer(struct drm_device *dev, void *data,
			    struct drm_file *file_priv)
{
	drm_i915_private_t *dev_priv = (drm_i915_private_t *) dev->dev_private;
	struct drm_i915_master_private *master_priv = dev->primary->master->driver_priv;
	drm_i915_sarea_t *sarea_priv = (drm_i915_sarea_t *)
	    master_priv->sarea_priv;
	drm_i915_batchbuffer_t *batch = data;
	int ret;
	struct drm_clip_rect *cliprects = NULL;

	if (!dev_priv->allow_batchbuffer) {
		DRM_ERROR("Batchbuffer ioctl disabled\n");
		return -EINVAL;
	}

	DRM_DEBUG_DRIVER("i915 batchbuffer, start %x used %d cliprects %d\n",
			batch->start, batch->used, batch->num_cliprects);

	RING_LOCK_TEST_WITH_RETURN(dev, file_priv);

	if (batch->num_cliprects < 0)
		return -EINVAL;

	if (batch->num_cliprects) {
		cliprects = kcalloc(batch->num_cliprects,
				    sizeof(struct drm_clip_rect),
				    GFP_KERNEL);
		if (cliprects == NULL)
			return -ENOMEM;

		ret = copy_from_user(cliprects, batch->cliprects,
				     batch->num_cliprects *
				     sizeof(struct drm_clip_rect));
		if (ret != 0)
			goto fail_free;
	}

	mutex_lock(&dev->struct_mutex);
	ret = i915_dispatch_batchbuffer(dev, batch, cliprects);
	mutex_unlock(&dev->struct_mutex);

	if (sarea_priv)
		sarea_priv->last_dispatch = READ_BREADCRUMB(dev_priv);

fail_free:
	kfree(cliprects);

	return ret;
}

static int i915_cmdbuffer(struct drm_device *dev, void *data,
			  struct drm_file *file_priv)
{
	drm_i915_private_t *dev_priv = (drm_i915_private_t *) dev->dev_private;
	struct drm_i915_master_private *master_priv = dev->primary->master->driver_priv;
	drm_i915_sarea_t *sarea_priv = (drm_i915_sarea_t *)
	    master_priv->sarea_priv;
	drm_i915_cmdbuffer_t *cmdbuf = data;
	struct drm_clip_rect *cliprects = NULL;
	void *batch_data;
	int ret;

	DRM_DEBUG_DRIVER("i915 cmdbuffer, buf %p sz %d cliprects %d\n",
			cmdbuf->buf, cmdbuf->sz, cmdbuf->num_cliprects);

	RING_LOCK_TEST_WITH_RETURN(dev, file_priv);

	if (cmdbuf->num_cliprects < 0)
		return -EINVAL;

	batch_data = kmalloc(cmdbuf->sz, GFP_KERNEL);
	if (batch_data == NULL)
		return -ENOMEM;

	ret = copy_from_user(batch_data, cmdbuf->buf, cmdbuf->sz);
	if (ret != 0)
		goto fail_batch_free;

	if (cmdbuf->num_cliprects) {
		cliprects = kcalloc(cmdbuf->num_cliprects,
				    sizeof(struct drm_clip_rect), GFP_KERNEL);
		if (cliprects == NULL) {
			ret = -ENOMEM;
			goto fail_batch_free;
		}

		ret = copy_from_user(cliprects, cmdbuf->cliprects,
				     cmdbuf->num_cliprects *
				     sizeof(struct drm_clip_rect));
		if (ret != 0)
			goto fail_clip_free;
	}

	mutex_lock(&dev->struct_mutex);
	ret = i915_dispatch_cmdbuffer(dev, cmdbuf, cliprects, batch_data);
	mutex_unlock(&dev->struct_mutex);
	if (ret) {
		DRM_ERROR("i915_dispatch_cmdbuffer failed\n");
		goto fail_clip_free;
	}

	if (sarea_priv)
		sarea_priv->last_dispatch = READ_BREADCRUMB(dev_priv);

fail_clip_free:
	kfree(cliprects);
fail_batch_free:
	kfree(batch_data);

	return ret;
}

static int i915_flip_bufs(struct drm_device *dev, void *data,
			  struct drm_file *file_priv)
{
	int ret;

	DRM_DEBUG_DRIVER("%s\n", __func__);

	RING_LOCK_TEST_WITH_RETURN(dev, file_priv);

	mutex_lock(&dev->struct_mutex);
	ret = i915_dispatch_flip(dev);
	mutex_unlock(&dev->struct_mutex);

	return ret;
}

static int i915_getparam(struct drm_device *dev, void *data,
			 struct drm_file *file_priv)
{
	drm_i915_private_t *dev_priv = dev->dev_private;
	drm_i915_getparam_t *param = data;
	int value;

	if (!dev_priv) {
		DRM_ERROR("called with no initialization\n");
		return -EINVAL;
	}

	switch (param->param) {
	case I915_PARAM_IRQ_ACTIVE:
		value = dev->pdev->irq ? 1 : 0;
		break;
	case I915_PARAM_ALLOW_BATCHBUFFER:
		value = dev_priv->allow_batchbuffer ? 1 : 0;
		break;
	case I915_PARAM_LAST_DISPATCH:
		value = READ_BREADCRUMB(dev_priv);
		break;
	case I915_PARAM_CHIPSET_ID:
		value = dev->pci_device;
		break;
	case I915_PARAM_HAS_GEM:
		value = dev_priv->has_gem;
		break;
	case I915_PARAM_NUM_FENCES_AVAIL:
		value = dev_priv->num_fence_regs - dev_priv->fence_reg_start;
		break;
	case I915_PARAM_HAS_OVERLAY:
		value = dev_priv->overlay ? 1 : 0;
		break;
	case I915_PARAM_HAS_PAGEFLIPPING:
		value = 1;
		break;
	case I915_PARAM_HAS_EXECBUF2:
		/* depends on GEM */
		value = dev_priv->has_gem;
		break;
	default:
		DRM_DEBUG_DRIVER("Unknown parameter %d\n",
				 param->param);
		return -EINVAL;
	}

	if (DRM_COPY_TO_USER(param->value, &value, sizeof(int))) {
		DRM_ERROR("DRM_COPY_TO_USER failed\n");
		return -EFAULT;
	}

	return 0;
}

static int i915_setparam(struct drm_device *dev, void *data,
			 struct drm_file *file_priv)
{
	drm_i915_private_t *dev_priv = dev->dev_private;
	drm_i915_setparam_t *param = data;

	if (!dev_priv) {
		DRM_ERROR("called with no initialization\n");
		return -EINVAL;
	}

	switch (param->param) {
	case I915_SETPARAM_USE_MI_BATCHBUFFER_START:
		break;
	case I915_SETPARAM_TEX_LRU_LOG_GRANULARITY:
		dev_priv->tex_lru_log_granularity = param->value;
		break;
	case I915_SETPARAM_ALLOW_BATCHBUFFER:
		dev_priv->allow_batchbuffer = param->value;
		break;
	case I915_SETPARAM_NUM_USED_FENCES:
		if (param->value > dev_priv->num_fence_regs ||
		    param->value < 0)
			return -EINVAL;
		/* Userspace can use first N regs */
		dev_priv->fence_reg_start = param->value;
		break;
	default:
		DRM_DEBUG_DRIVER("unknown parameter %d\n",
					param->param);
		return -EINVAL;
	}

	return 0;
}

static int i915_set_status_page(struct drm_device *dev, void *data,
				struct drm_file *file_priv)
{
	drm_i915_private_t *dev_priv = dev->dev_private;
	drm_i915_hws_addr_t *hws = data;

	if (!I915_NEED_GFX_HWS(dev))
		return -EINVAL;

	if (!dev_priv) {
		DRM_ERROR("called with no initialization\n");
		return -EINVAL;
	}

	if (drm_core_check_feature(dev, DRIVER_MODESET)) {
		WARN(1, "tried to set status page when mode setting active\n");
		return 0;
	}

	DRM_DEBUG_DRIVER("set status page addr 0x%08x\n", (u32)hws->addr);

	dev_priv->status_gfx_addr = hws->addr & (0x1ffff<<12);

	dev_priv->hws_map.offset = dev->agp->base + hws->addr;
	dev_priv->hws_map.size = 4*1024;
	dev_priv->hws_map.type = 0;
	dev_priv->hws_map.flags = 0;
	dev_priv->hws_map.mtrr = 0;

	drm_core_ioremap_wc(&dev_priv->hws_map, dev);
	if (dev_priv->hws_map.handle == NULL) {
		i915_dma_cleanup(dev);
		dev_priv->status_gfx_addr = 0;
		DRM_ERROR("can not ioremap virtual address for"
				" G33 hw status page\n");
		return -ENOMEM;
	}
	dev_priv->hw_status_page = dev_priv->hws_map.handle;

	memset(dev_priv->hw_status_page, 0, PAGE_SIZE);
	I915_WRITE(HWS_PGA, dev_priv->status_gfx_addr);
	DRM_DEBUG_DRIVER("load hws HWS_PGA with gfx mem 0x%x\n",
				dev_priv->status_gfx_addr);
	DRM_DEBUG_DRIVER("load hws at %p\n",
				dev_priv->hw_status_page);
	return 0;
}

static int i915_get_bridge_dev(struct drm_device *dev)
{
	struct drm_i915_private *dev_priv = dev->dev_private;

	dev_priv->bridge_dev = pci_get_bus_and_slot(0, PCI_DEVFN(0,0));
	if (!dev_priv->bridge_dev) {
		DRM_ERROR("bridge device not found\n");
		return -1;
	}
	return 0;
}

#define MCHBAR_I915 0x44
#define MCHBAR_I965 0x48
#define MCHBAR_SIZE (4*4096)

#define DEVEN_REG 0x54
#define   DEVEN_MCHBAR_EN (1 << 28)

/* Allocate space for the MCH regs if needed, return nonzero on error */
static int
intel_alloc_mchbar_resource(struct drm_device *dev)
{
	drm_i915_private_t *dev_priv = dev->dev_private;
	int reg = IS_I965G(dev) ? MCHBAR_I965 : MCHBAR_I915;
	u32 temp_lo, temp_hi = 0;
	u64 mchbar_addr;
	int ret = 0;

	if (IS_I965G(dev))
		pci_read_config_dword(dev_priv->bridge_dev, reg + 4, &temp_hi);
	pci_read_config_dword(dev_priv->bridge_dev, reg, &temp_lo);
	mchbar_addr = ((u64)temp_hi << 32) | temp_lo;

	/* If ACPI doesn't have it, assume we need to allocate it ourselves */
#ifdef CONFIG_PNP
	if (mchbar_addr &&
	    pnp_range_reserved(mchbar_addr, mchbar_addr + MCHBAR_SIZE)) {
		ret = 0;
		goto out;
	}
#endif

	/* Get some space for it */
	ret = pci_bus_alloc_resource(dev_priv->bridge_dev->bus, &dev_priv->mch_res,
				     MCHBAR_SIZE, MCHBAR_SIZE,
				     PCIBIOS_MIN_MEM,
				     0,   pcibios_align_resource,
				     dev_priv->bridge_dev);
	if (ret) {
		DRM_DEBUG_DRIVER("failed bus alloc: %d\n", ret);
		dev_priv->mch_res.start = 0;
		goto out;
	}

	if (IS_I965G(dev))
		pci_write_config_dword(dev_priv->bridge_dev, reg + 4,
				       upper_32_bits(dev_priv->mch_res.start));

	pci_write_config_dword(dev_priv->bridge_dev, reg,
			       lower_32_bits(dev_priv->mch_res.start));
out:
	return ret;
}

/* Setup MCHBAR if possible, return true if we should disable it again */
static void
intel_setup_mchbar(struct drm_device *dev)
{
	drm_i915_private_t *dev_priv = dev->dev_private;
	int mchbar_reg = IS_I965G(dev) ? MCHBAR_I965 : MCHBAR_I915;
	u32 temp;
	bool enabled;

	dev_priv->mchbar_need_disable = false;

	if (IS_I915G(dev) || IS_I915GM(dev)) {
		pci_read_config_dword(dev_priv->bridge_dev, DEVEN_REG, &temp);
		enabled = !!(temp & DEVEN_MCHBAR_EN);
	} else {
		pci_read_config_dword(dev_priv->bridge_dev, mchbar_reg, &temp);
		enabled = temp & 1;
	}

	/* If it's already enabled, don't have to do anything */
	if (enabled)
		return;

	if (intel_alloc_mchbar_resource(dev))
		return;

	dev_priv->mchbar_need_disable = true;

	/* Space is allocated or reserved, so enable it. */
	if (IS_I915G(dev) || IS_I915GM(dev)) {
		pci_write_config_dword(dev_priv->bridge_dev, DEVEN_REG,
				       temp | DEVEN_MCHBAR_EN);
	} else {
		pci_read_config_dword(dev_priv->bridge_dev, mchbar_reg, &temp);
		pci_write_config_dword(dev_priv->bridge_dev, mchbar_reg, temp | 1);
	}
}

static void
intel_teardown_mchbar(struct drm_device *dev)
{
	drm_i915_private_t *dev_priv = dev->dev_private;
	int mchbar_reg = IS_I965G(dev) ? MCHBAR_I965 : MCHBAR_I915;
	u32 temp;

	if (dev_priv->mchbar_need_disable) {
		if (IS_I915G(dev) || IS_I915GM(dev)) {
			pci_read_config_dword(dev_priv->bridge_dev, DEVEN_REG, &temp);
			temp &= ~DEVEN_MCHBAR_EN;
			pci_write_config_dword(dev_priv->bridge_dev, DEVEN_REG, temp);
		} else {
			pci_read_config_dword(dev_priv->bridge_dev, mchbar_reg, &temp);
			temp &= ~1;
			pci_write_config_dword(dev_priv->bridge_dev, mchbar_reg, temp);
		}
	}

	if (dev_priv->mch_res.start)
		release_resource(&dev_priv->mch_res);
}

/**
 * i915_probe_agp - get AGP bootup configuration
 * @pdev: PCI device
 * @aperture_size: returns AGP aperture configured size
 * @preallocated_size: returns size of BIOS preallocated AGP space
 *
 * Since Intel integrated graphics are UMA, the BIOS has to set aside
 * some RAM for the framebuffer at early boot.  This code figures out
 * how much was set aside so we can use it for our own purposes.
 */
static int i915_probe_agp(struct drm_device *dev, uint32_t *aperture_size,
			  uint32_t *preallocated_size,
			  uint32_t *start)
{
	struct drm_i915_private *dev_priv = dev->dev_private;
	u16 tmp = 0;
	unsigned long overhead;
	unsigned long stolen;

	/* Get the fb aperture size and "stolen" memory amount. */
	pci_read_config_word(dev_priv->bridge_dev, INTEL_GMCH_CTRL, &tmp);

	*aperture_size = 1024 * 1024;
	*preallocated_size = 1024 * 1024;

	switch (dev->pdev->device) {
	case PCI_DEVICE_ID_INTEL_82830_CGC:
	case PCI_DEVICE_ID_INTEL_82845G_IG:
	case PCI_DEVICE_ID_INTEL_82855GM_IG:
	case PCI_DEVICE_ID_INTEL_82865_IG:
		if ((tmp & INTEL_GMCH_MEM_MASK) == INTEL_GMCH_MEM_64M)
			*aperture_size *= 64;
		else
			*aperture_size *= 128;
		break;
	default:
		/* 9xx supports large sizes, just look at the length */
		*aperture_size = pci_resource_len(dev->pdev, 2);
		break;
	}

	/*
	 * Some of the preallocated space is taken by the GTT
	 * and popup.  GTT is 1K per MB of aperture size, and popup is 4K.
	 */
	if (IS_G4X(dev) || IS_PINEVIEW(dev) || IS_IRONLAKE(dev) || IS_GEN6(dev))
		overhead = 4096;
	else
		overhead = (*aperture_size / 1024) + 4096;

	if (IS_GEN6(dev)) {
		/* SNB has memory control reg at 0x50.w */
		pci_read_config_word(dev->pdev, SNB_GMCH_CTRL, &tmp);

		switch (tmp & SNB_GMCH_GMS_STOLEN_MASK) {
		case INTEL_855_GMCH_GMS_DISABLED:
			DRM_ERROR("video memory is disabled\n");
			return -1;
		case SNB_GMCH_GMS_STOLEN_32M:
			stolen = 32 * 1024 * 1024;
			break;
		case SNB_GMCH_GMS_STOLEN_64M:
			stolen = 64 * 1024 * 1024;
			break;
		case SNB_GMCH_GMS_STOLEN_96M:
			stolen = 96 * 1024 * 1024;
			break;
		case SNB_GMCH_GMS_STOLEN_128M:
			stolen = 128 * 1024 * 1024;
			break;
		case SNB_GMCH_GMS_STOLEN_160M:
			stolen = 160 * 1024 * 1024;
			break;
		case SNB_GMCH_GMS_STOLEN_192M:
			stolen = 192 * 1024 * 1024;
			break;
		case SNB_GMCH_GMS_STOLEN_224M:
			stolen = 224 * 1024 * 1024;
			break;
		case SNB_GMCH_GMS_STOLEN_256M:
			stolen = 256 * 1024 * 1024;
			break;
		case SNB_GMCH_GMS_STOLEN_288M:
			stolen = 288 * 1024 * 1024;
			break;
		case SNB_GMCH_GMS_STOLEN_320M:
			stolen = 320 * 1024 * 1024;
			break;
		case SNB_GMCH_GMS_STOLEN_352M:
			stolen = 352 * 1024 * 1024;
			break;
		case SNB_GMCH_GMS_STOLEN_384M:
			stolen = 384 * 1024 * 1024;
			break;
		case SNB_GMCH_GMS_STOLEN_416M:
			stolen = 416 * 1024 * 1024;
			break;
		case SNB_GMCH_GMS_STOLEN_448M:
			stolen = 448 * 1024 * 1024;
			break;
		case SNB_GMCH_GMS_STOLEN_480M:
			stolen = 480 * 1024 * 1024;
			break;
		case SNB_GMCH_GMS_STOLEN_512M:
			stolen = 512 * 1024 * 1024;
			break;
		default:
			DRM_ERROR("unexpected GMCH_GMS value: 0x%02x\n",
				  tmp & SNB_GMCH_GMS_STOLEN_MASK);
			return -1;
		}
	} else {
		switch (tmp & INTEL_GMCH_GMS_MASK) {
		case INTEL_855_GMCH_GMS_DISABLED:
			DRM_ERROR("video memory is disabled\n");
			return -1;
		case INTEL_855_GMCH_GMS_STOLEN_1M:
			stolen = 1 * 1024 * 1024;
			break;
		case INTEL_855_GMCH_GMS_STOLEN_4M:
			stolen = 4 * 1024 * 1024;
			break;
		case INTEL_855_GMCH_GMS_STOLEN_8M:
			stolen = 8 * 1024 * 1024;
			break;
		case INTEL_855_GMCH_GMS_STOLEN_16M:
			stolen = 16 * 1024 * 1024;
			break;
		case INTEL_855_GMCH_GMS_STOLEN_32M:
			stolen = 32 * 1024 * 1024;
			break;
		case INTEL_915G_GMCH_GMS_STOLEN_48M:
			stolen = 48 * 1024 * 1024;
			break;
		case INTEL_915G_GMCH_GMS_STOLEN_64M:
			stolen = 64 * 1024 * 1024;
			break;
		case INTEL_GMCH_GMS_STOLEN_128M:
			stolen = 128 * 1024 * 1024;
			break;
		case INTEL_GMCH_GMS_STOLEN_256M:
			stolen = 256 * 1024 * 1024;
			break;
		case INTEL_GMCH_GMS_STOLEN_96M:
			stolen = 96 * 1024 * 1024;
			break;
		case INTEL_GMCH_GMS_STOLEN_160M:
			stolen = 160 * 1024 * 1024;
			break;
		case INTEL_GMCH_GMS_STOLEN_224M:
			stolen = 224 * 1024 * 1024;
			break;
		case INTEL_GMCH_GMS_STOLEN_352M:
			stolen = 352 * 1024 * 1024;
			break;
		default:
			DRM_ERROR("unexpected GMCH_GMS value: 0x%02x\n",
				  tmp & INTEL_GMCH_GMS_MASK);
			return -1;
		}
	}

	*preallocated_size = stolen - overhead;
	*start = overhead;

	return 0;
}

#define PTE_ADDRESS_MASK		0xfffff000
#define PTE_ADDRESS_MASK_HIGH		0x000000f0 /* i915+ */
#define PTE_MAPPING_TYPE_UNCACHED	(0 << 1)
#define PTE_MAPPING_TYPE_DCACHE		(1 << 1) /* i830 only */
#define PTE_MAPPING_TYPE_CACHED		(3 << 1)
#define PTE_MAPPING_TYPE_MASK		(3 << 1)
#define PTE_VALID			(1 << 0)

/**
 * i915_gtt_to_phys - take a GTT address and turn it into a physical one
 * @dev: drm device
 * @gtt_addr: address to translate
 *
 * Some chip functions require allocations from stolen space but need the
 * physical address of the memory in question.  We use this routine
 * to get a physical address suitable for register programming from a given
 * GTT address.
 */
static unsigned long i915_gtt_to_phys(struct drm_device *dev,
				      unsigned long gtt_addr)
{
	unsigned long *gtt;
	unsigned long entry, phys;
	int gtt_bar = IS_I9XX(dev) ? 0 : 1;
	int gtt_offset, gtt_size;

	if (IS_I965G(dev)) {
		if (IS_G4X(dev) || IS_IRONLAKE(dev) || IS_GEN6(dev)) {
			gtt_offset = 2*1024*1024;
			gtt_size = 2*1024*1024;
		} else {
			gtt_offset = 512*1024;
			gtt_size = 512*1024;
		}
	} else {
		gtt_bar = 3;
		gtt_offset = 0;
		gtt_size = pci_resource_len(dev->pdev, gtt_bar);
	}

	gtt = ioremap_wc(pci_resource_start(dev->pdev, gtt_bar) + gtt_offset,
			 gtt_size);
	if (!gtt) {
		DRM_ERROR("ioremap of GTT failed\n");
		return 0;
	}

	entry = *(volatile u32 *)(gtt + (gtt_addr / 1024));

	DRM_DEBUG_DRIVER("GTT addr: 0x%08lx, PTE: 0x%08lx\n", gtt_addr, entry);

	/* Mask out these reserved bits on this hardware. */
	if (!IS_I9XX(dev) || IS_I915G(dev) || IS_I915GM(dev) ||
	    IS_I945G(dev) || IS_I945GM(dev)) {
		entry &= ~PTE_ADDRESS_MASK_HIGH;
	}

	/* If it's not a mapping type we know, then bail. */
	if ((entry & PTE_MAPPING_TYPE_MASK) != PTE_MAPPING_TYPE_UNCACHED &&
	    (entry & PTE_MAPPING_TYPE_MASK) != PTE_MAPPING_TYPE_CACHED)	{
		iounmap(gtt);
		return 0;
	}

	if (!(entry & PTE_VALID)) {
		DRM_ERROR("bad GTT entry in stolen space\n");
		iounmap(gtt);
		return 0;
	}

	iounmap(gtt);

	phys =(entry & PTE_ADDRESS_MASK) |
		((uint64_t)(entry & PTE_ADDRESS_MASK_HIGH) << (32 - 4));

	DRM_DEBUG_DRIVER("GTT addr: 0x%08lx, phys addr: 0x%08lx\n", gtt_addr, phys);

	return phys;
}

static void i915_warn_stolen(struct drm_device *dev)
{
	DRM_ERROR("not enough stolen space for compressed buffer, disabling\n");
	DRM_ERROR("hint: you may be able to increase stolen memory size in the BIOS to avoid this\n");
}

static void i915_setup_compression(struct drm_device *dev, int size)
{
	struct drm_i915_private *dev_priv = dev->dev_private;
	struct drm_mm_node *compressed_fb, *compressed_llb;
	unsigned long cfb_base;
	unsigned long ll_base = 0;

	/* Leave 1M for line length buffer & misc. */
	compressed_fb = drm_mm_search_free(&dev_priv->vram, size, 4096, 0);
	if (!compressed_fb) {
		dev_priv->no_fbc_reason = FBC_STOLEN_TOO_SMALL;
		i915_warn_stolen(dev);
		return;
	}

	compressed_fb = drm_mm_get_block(compressed_fb, size, 4096);
	if (!compressed_fb) {
		i915_warn_stolen(dev);
		dev_priv->no_fbc_reason = FBC_STOLEN_TOO_SMALL;
		return;
	}

	cfb_base = i915_gtt_to_phys(dev, compressed_fb->start);
	if (!cfb_base) {
		DRM_ERROR("failed to get stolen phys addr, disabling FBC\n");
		drm_mm_put_block(compressed_fb);
	}

	if (!IS_GM45(dev)) {
		compressed_llb = drm_mm_search_free(&dev_priv->vram, 4096,
						    4096, 0);
		if (!compressed_llb) {
			i915_warn_stolen(dev);
			return;
		}

		compressed_llb = drm_mm_get_block(compressed_llb, 4096, 4096);
		if (!compressed_llb) {
			i915_warn_stolen(dev);
			return;
		}

		ll_base = i915_gtt_to_phys(dev, compressed_llb->start);
		if (!ll_base) {
			DRM_ERROR("failed to get stolen phys addr, disabling FBC\n");
			drm_mm_put_block(compressed_fb);
			drm_mm_put_block(compressed_llb);
		}
	}

	dev_priv->cfb_size = size;

<<<<<<< HEAD
	intel_disable_fbc(dev);
=======
	dev_priv->compressed_fb = compressed_fb;

>>>>>>> 722154e4
	if (IS_GM45(dev)) {
		I915_WRITE(DPFC_CB_BASE, compressed_fb->start);
	} else {
		I915_WRITE(FBC_CFB_BASE, cfb_base);
		I915_WRITE(FBC_LL_BASE, ll_base);
		dev_priv->compressed_llb = compressed_llb;
	}

	DRM_DEBUG("FBC base 0x%08lx, ll base 0x%08lx, size %dM\n", cfb_base,
		  ll_base, size >> 20);
}

static void i915_cleanup_compression(struct drm_device *dev)
{
	struct drm_i915_private *dev_priv = dev->dev_private;

	drm_mm_put_block(dev_priv->compressed_fb);
	if (!IS_GM45(dev))
		drm_mm_put_block(dev_priv->compressed_llb);
}

/* true = enable decode, false = disable decoder */
static unsigned int i915_vga_set_decode(void *cookie, bool state)
{
	struct drm_device *dev = cookie;

	intel_modeset_vga_set_state(dev, state);
	if (state)
		return VGA_RSRC_LEGACY_IO | VGA_RSRC_LEGACY_MEM |
		       VGA_RSRC_NORMAL_IO | VGA_RSRC_NORMAL_MEM;
	else
		return VGA_RSRC_NORMAL_IO | VGA_RSRC_NORMAL_MEM;
}

static void i915_switcheroo_set_state(struct pci_dev *pdev, enum vga_switcheroo_state state)
{
	struct drm_device *dev = pci_get_drvdata(pdev);
	pm_message_t pmm = { .event = PM_EVENT_SUSPEND };
	if (state == VGA_SWITCHEROO_ON) {
		printk(KERN_INFO "i915: switched off\n");
		/* i915 resume handler doesn't set to D0 */
		pci_set_power_state(dev->pdev, PCI_D0);
		i915_resume(dev);
	} else {
		printk(KERN_ERR "i915: switched off\n");
		i915_suspend(dev, pmm);
	}
}

static bool i915_switcheroo_can_switch(struct pci_dev *pdev)
{
	struct drm_device *dev = pci_get_drvdata(pdev);
	bool can_switch;

	spin_lock(&dev->count_lock);
	can_switch = (dev->open_count == 0);
	spin_unlock(&dev->count_lock);
	return can_switch;
}

static int i915_load_modeset_init(struct drm_device *dev,
				  unsigned long prealloc_start,
				  unsigned long prealloc_size,
				  unsigned long agp_size)
{
	struct drm_i915_private *dev_priv = dev->dev_private;
	int fb_bar = IS_I9XX(dev) ? 2 : 0;
	int ret = 0;

	dev->mode_config.fb_base = drm_get_resource_start(dev, fb_bar) &
		0xff000000;

	/* Basic memrange allocator for stolen space (aka vram) */
	drm_mm_init(&dev_priv->vram, 0, prealloc_size);
	DRM_INFO("set up %ldM of stolen space\n", prealloc_size / (1024*1024));

	/* We're off and running w/KMS */
	dev_priv->mm.suspended = 0;

	/* Let GEM Manage from end of prealloc space to end of aperture.
	 *
	 * However, leave one page at the end still bound to the scratch page.
	 * There are a number of places where the hardware apparently
	 * prefetches past the end of the object, and we've seen multiple
	 * hangs with the GPU head pointer stuck in a batchbuffer bound
	 * at the last page of the aperture.  One page should be enough to
	 * keep any prefetching inside of the aperture.
	 */
	i915_gem_do_init(dev, prealloc_size, agp_size - 4096);

	mutex_lock(&dev->struct_mutex);
	ret = i915_gem_init_ringbuffer(dev);
	mutex_unlock(&dev->struct_mutex);
	if (ret)
		goto out;

	/* Try to set up FBC with a reasonable compressed buffer size */
	if (I915_HAS_FBC(dev) && i915_powersave) {
		int cfb_size;

		/* Try to get an 8M buffer... */
		if (prealloc_size > (9*1024*1024))
			cfb_size = 8*1024*1024;
		else /* fall back to 7/8 of the stolen space */
			cfb_size = prealloc_size * 7 / 8;
		i915_setup_compression(dev, cfb_size);
	}

	/* Allow hardware batchbuffers unless told otherwise.
	 */
	dev_priv->allow_batchbuffer = 1;

	ret = intel_init_bios(dev);
	if (ret)
		DRM_INFO("failed to find VBIOS tables\n");

	/* if we have > 1 VGA cards, then disable the radeon VGA resources */
	ret = vga_client_register(dev->pdev, dev, NULL, i915_vga_set_decode);
	if (ret)
		goto destroy_ringbuffer;

	ret = vga_switcheroo_register_client(dev->pdev,
					     i915_switcheroo_set_state,
					     i915_switcheroo_can_switch);
	if (ret)
		goto destroy_ringbuffer;

	intel_modeset_init(dev);

	ret = drm_irq_install(dev);
	if (ret)
		goto destroy_ringbuffer;

	/* Always safe in the mode setting case. */
	/* FIXME: do pre/post-mode set stuff in core KMS code */
	dev->vblank_disable_allowed = 1;

	/*
	 * Initialize the hardware status page IRQ location.
	 */

	I915_WRITE(INSTPM, (1 << 5) | (1 << 21));

	intel_fbdev_init(dev);

	return 0;

destroy_ringbuffer:
	mutex_lock(&dev->struct_mutex);
	i915_gem_cleanup_ringbuffer(dev);
	mutex_unlock(&dev->struct_mutex);
out:
	return ret;
}

int i915_master_create(struct drm_device *dev, struct drm_master *master)
{
	struct drm_i915_master_private *master_priv;

	master_priv = kzalloc(sizeof(*master_priv), GFP_KERNEL);
	if (!master_priv)
		return -ENOMEM;

	master->driver_priv = master_priv;
	return 0;
}

void i915_master_destroy(struct drm_device *dev, struct drm_master *master)
{
	struct drm_i915_master_private *master_priv = master->driver_priv;

	if (!master_priv)
		return;

	kfree(master_priv);

	master->driver_priv = NULL;
}

static void i915_get_mem_freq(struct drm_device *dev)
{
	drm_i915_private_t *dev_priv = dev->dev_private;
	u32 tmp;

	if (!IS_PINEVIEW(dev))
		return;

	tmp = I915_READ(CLKCFG);

	switch (tmp & CLKCFG_FSB_MASK) {
	case CLKCFG_FSB_533:
		dev_priv->fsb_freq = 533; /* 133*4 */
		break;
	case CLKCFG_FSB_800:
		dev_priv->fsb_freq = 800; /* 200*4 */
		break;
	case CLKCFG_FSB_667:
		dev_priv->fsb_freq =  667; /* 167*4 */
		break;
	case CLKCFG_FSB_400:
		dev_priv->fsb_freq = 400; /* 100*4 */
		break;
	}

	switch (tmp & CLKCFG_MEM_MASK) {
	case CLKCFG_MEM_533:
		dev_priv->mem_freq = 533;
		break;
	case CLKCFG_MEM_667:
		dev_priv->mem_freq = 667;
		break;
	case CLKCFG_MEM_800:
		dev_priv->mem_freq = 800;
		break;
	}
}

/**
 * i915_driver_load - setup chip and create an initial config
 * @dev: DRM device
 * @flags: startup flags
 *
 * The driver load routine has to do several things:
 *   - drive output discovery via intel_modeset_init()
 *   - initialize the memory manager
 *   - allocate initial config memory
 *   - setup the DRM framebuffer with the allocated memory
 */
int i915_driver_load(struct drm_device *dev, unsigned long flags)
{
	struct drm_i915_private *dev_priv;
	resource_size_t base, size;
	int ret = 0, mmio_bar;
	uint32_t agp_size, prealloc_size, prealloc_start;

	/* i915 has 4 more counters */
	dev->counters += 4;
	dev->types[6] = _DRM_STAT_IRQ;
	dev->types[7] = _DRM_STAT_PRIMARY;
	dev->types[8] = _DRM_STAT_SECONDARY;
	dev->types[9] = _DRM_STAT_DMA;

	dev_priv = kzalloc(sizeof(drm_i915_private_t), GFP_KERNEL);
	if (dev_priv == NULL)
		return -ENOMEM;

	dev->dev_private = (void *)dev_priv;
	dev_priv->dev = dev;
	dev_priv->info = (struct intel_device_info *) flags;

	/* Add register map (needed for suspend/resume) */
	mmio_bar = IS_I9XX(dev) ? 0 : 1;
	base = drm_get_resource_start(dev, mmio_bar);
	size = drm_get_resource_len(dev, mmio_bar);

	if (i915_get_bridge_dev(dev)) {
		ret = -EIO;
		goto free_priv;
	}

	dev_priv->regs = ioremap(base, size);
	if (!dev_priv->regs) {
		DRM_ERROR("failed to map registers\n");
		ret = -EIO;
		goto put_bridge;
	}

        dev_priv->mm.gtt_mapping =
		io_mapping_create_wc(dev->agp->base,
				     dev->agp->agp_info.aper_size * 1024*1024);
	if (dev_priv->mm.gtt_mapping == NULL) {
		ret = -EIO;
		goto out_rmmap;
	}

	/* Set up a WC MTRR for non-PAT systems.  This is more common than
	 * one would think, because the kernel disables PAT on first
	 * generation Core chips because WC PAT gets overridden by a UC
	 * MTRR if present.  Even if a UC MTRR isn't present.
	 */
	dev_priv->mm.gtt_mtrr = mtrr_add(dev->agp->base,
					 dev->agp->agp_info.aper_size *
					 1024 * 1024,
					 MTRR_TYPE_WRCOMB, 1);
	if (dev_priv->mm.gtt_mtrr < 0) {
		DRM_INFO("MTRR allocation failed.  Graphics "
			 "performance may suffer.\n");
	}

	ret = i915_probe_agp(dev, &agp_size, &prealloc_size, &prealloc_start);
	if (ret)
		goto out_iomapfree;

	dev_priv->wq = create_singlethread_workqueue("i915");
	if (dev_priv->wq == NULL) {
		DRM_ERROR("Failed to create our workqueue.\n");
		ret = -ENOMEM;
		goto out_iomapfree;
	}

	/* enable GEM by default */
	dev_priv->has_gem = 1;

	if (prealloc_size > agp_size * 3 / 4) {
		DRM_ERROR("Detected broken video BIOS with %d/%dkB of video "
			  "memory stolen.\n",
			  prealloc_size / 1024, agp_size / 1024);
		DRM_ERROR("Disabling GEM. (try reducing stolen memory or "
			  "updating the BIOS to fix).\n");
		dev_priv->has_gem = 0;
	}

	dev->driver->get_vblank_counter = i915_get_vblank_counter;
	dev->max_vblank_count = 0xffffff; /* only 24 bits of frame count */
	if (IS_G4X(dev) || IS_IRONLAKE(dev) || IS_GEN6(dev)) {
		dev->max_vblank_count = 0xffffffff; /* full 32 bit counter */
		dev->driver->get_vblank_counter = gm45_get_vblank_counter;
	}

	/* Try to make sure MCHBAR is enabled before poking at it */
	intel_setup_mchbar(dev);

	i915_gem_load(dev);

	/* Init HWS */
	if (!I915_NEED_GFX_HWS(dev)) {
		ret = i915_init_phys_hws(dev);
		if (ret != 0)
			goto out_workqueue_free;
	}

	i915_get_mem_freq(dev);

	/* On the 945G/GM, the chipset reports the MSI capability on the
	 * integrated graphics even though the support isn't actually there
	 * according to the published specs.  It doesn't appear to function
	 * correctly in testing on 945G.
	 * This may be a side effect of MSI having been made available for PEG
	 * and the registers being closely associated.
	 *
	 * According to chipset errata, on the 965GM, MSI interrupts may
	 * be lost or delayed, but we use them anyways to avoid
	 * stuck interrupts on some machines.
	 */
	if (!IS_I945G(dev) && !IS_I945GM(dev))
		pci_enable_msi(dev->pdev);

	spin_lock_init(&dev_priv->user_irq_lock);
	spin_lock_init(&dev_priv->error_lock);
	dev_priv->user_irq_refcount = 0;
	dev_priv->trace_irq_seqno = 0;

	ret = drm_vblank_init(dev, I915_NUM_PIPE);

	if (ret) {
		(void) i915_driver_unload(dev);
		return ret;
	}

	/* Start out suspended */
	dev_priv->mm.suspended = 1;

	intel_detect_pch(dev);

	if (drm_core_check_feature(dev, DRIVER_MODESET)) {
		ret = i915_load_modeset_init(dev, prealloc_start,
					     prealloc_size, agp_size);
		if (ret < 0) {
			DRM_ERROR("failed to init modeset\n");
			goto out_workqueue_free;
		}
	}

	/* Must be done after probing outputs */
	intel_opregion_init(dev, 0);

	setup_timer(&dev_priv->hangcheck_timer, i915_hangcheck_elapsed,
		    (unsigned long) dev);
	return 0;

out_workqueue_free:
	destroy_workqueue(dev_priv->wq);
out_iomapfree:
	io_mapping_free(dev_priv->mm.gtt_mapping);
out_rmmap:
	iounmap(dev_priv->regs);
put_bridge:
	pci_dev_put(dev_priv->bridge_dev);
free_priv:
	kfree(dev_priv);
	return ret;
}

int i915_driver_unload(struct drm_device *dev)
{
	struct drm_i915_private *dev_priv = dev->dev_private;

	i915_destroy_error_state(dev);

	destroy_workqueue(dev_priv->wq);
	del_timer_sync(&dev_priv->hangcheck_timer);

	io_mapping_free(dev_priv->mm.gtt_mapping);
	if (dev_priv->mm.gtt_mtrr >= 0) {
		mtrr_del(dev_priv->mm.gtt_mtrr, dev->agp->base,
			 dev->agp->agp_info.aper_size * 1024 * 1024);
		dev_priv->mm.gtt_mtrr = -1;
	}

	if (drm_core_check_feature(dev, DRIVER_MODESET)) {
		intel_modeset_cleanup(dev);

		/*
		 * free the memory space allocated for the child device
		 * config parsed from VBT
		 */
		if (dev_priv->child_dev && dev_priv->child_dev_num) {
			kfree(dev_priv->child_dev);
			dev_priv->child_dev = NULL;
			dev_priv->child_dev_num = 0;
		}
		drm_irq_uninstall(dev);
		vga_switcheroo_unregister_client(dev->pdev);
		vga_client_register(dev->pdev, NULL, NULL, NULL);
	}

	if (dev->pdev->msi_enabled)
		pci_disable_msi(dev->pdev);

	if (dev_priv->regs != NULL)
		iounmap(dev_priv->regs);

	intel_opregion_free(dev, 0);

	if (drm_core_check_feature(dev, DRIVER_MODESET)) {
		i915_gem_free_all_phys_object(dev);

		mutex_lock(&dev->struct_mutex);
		i915_gem_cleanup_ringbuffer(dev);
		mutex_unlock(&dev->struct_mutex);
		if (I915_HAS_FBC(dev) && i915_powersave)
			i915_cleanup_compression(dev);
		drm_mm_takedown(&dev_priv->vram);
		i915_gem_lastclose(dev);

		intel_cleanup_overlay(dev);
	}

	intel_teardown_mchbar(dev);

	pci_dev_put(dev_priv->bridge_dev);
	kfree(dev->dev_private);

	return 0;
}

int i915_driver_open(struct drm_device *dev, struct drm_file *file_priv)
{
	struct drm_i915_file_private *i915_file_priv;

	DRM_DEBUG_DRIVER("\n");
	i915_file_priv = (struct drm_i915_file_private *)
	    kmalloc(sizeof(*i915_file_priv), GFP_KERNEL);

	if (!i915_file_priv)
		return -ENOMEM;

	file_priv->driver_priv = i915_file_priv;

	INIT_LIST_HEAD(&i915_file_priv->mm.request_list);

	return 0;
}

/**
 * i915_driver_lastclose - clean up after all DRM clients have exited
 * @dev: DRM device
 *
 * Take care of cleaning up after all DRM clients have exited.  In the
 * mode setting case, we want to restore the kernel's initial mode (just
 * in case the last client left us in a bad state).
 *
 * Additionally, in the non-mode setting case, we'll tear down the AGP
 * and DMA structures, since the kernel won't be using them, and clea
 * up any GEM state.
 */
void i915_driver_lastclose(struct drm_device * dev)
{
	drm_i915_private_t *dev_priv = dev->dev_private;

	if (!dev_priv || drm_core_check_feature(dev, DRIVER_MODESET)) {
		drm_fb_helper_restore();
		vga_switcheroo_process_delayed_switch();
		return;
	}

	i915_gem_lastclose(dev);

	if (dev_priv->agp_heap)
		i915_mem_takedown(&(dev_priv->agp_heap));

	i915_dma_cleanup(dev);
}

void i915_driver_preclose(struct drm_device * dev, struct drm_file *file_priv)
{
	drm_i915_private_t *dev_priv = dev->dev_private;
	i915_gem_release(dev, file_priv);
	if (!drm_core_check_feature(dev, DRIVER_MODESET))
		i915_mem_release(dev, file_priv, dev_priv->agp_heap);
}

void i915_driver_postclose(struct drm_device *dev, struct drm_file *file_priv)
{
	struct drm_i915_file_private *i915_file_priv = file_priv->driver_priv;

	kfree(i915_file_priv);
}

struct drm_ioctl_desc i915_ioctls[] = {
	DRM_IOCTL_DEF(DRM_I915_INIT, i915_dma_init, DRM_AUTH|DRM_MASTER|DRM_ROOT_ONLY),
	DRM_IOCTL_DEF(DRM_I915_FLUSH, i915_flush_ioctl, DRM_AUTH),
	DRM_IOCTL_DEF(DRM_I915_FLIP, i915_flip_bufs, DRM_AUTH),
	DRM_IOCTL_DEF(DRM_I915_BATCHBUFFER, i915_batchbuffer, DRM_AUTH),
	DRM_IOCTL_DEF(DRM_I915_IRQ_EMIT, i915_irq_emit, DRM_AUTH),
	DRM_IOCTL_DEF(DRM_I915_IRQ_WAIT, i915_irq_wait, DRM_AUTH),
	DRM_IOCTL_DEF(DRM_I915_GETPARAM, i915_getparam, DRM_AUTH),
	DRM_IOCTL_DEF(DRM_I915_SETPARAM, i915_setparam, DRM_AUTH|DRM_MASTER|DRM_ROOT_ONLY),
	DRM_IOCTL_DEF(DRM_I915_ALLOC, i915_mem_alloc, DRM_AUTH),
	DRM_IOCTL_DEF(DRM_I915_FREE, i915_mem_free, DRM_AUTH),
	DRM_IOCTL_DEF(DRM_I915_INIT_HEAP, i915_mem_init_heap, DRM_AUTH|DRM_MASTER|DRM_ROOT_ONLY),
	DRM_IOCTL_DEF(DRM_I915_CMDBUFFER, i915_cmdbuffer, DRM_AUTH),
	DRM_IOCTL_DEF(DRM_I915_DESTROY_HEAP,  i915_mem_destroy_heap, DRM_AUTH|DRM_MASTER|DRM_ROOT_ONLY ),
	DRM_IOCTL_DEF(DRM_I915_SET_VBLANK_PIPE,  i915_vblank_pipe_set, DRM_AUTH|DRM_MASTER|DRM_ROOT_ONLY ),
	DRM_IOCTL_DEF(DRM_I915_GET_VBLANK_PIPE,  i915_vblank_pipe_get, DRM_AUTH ),
	DRM_IOCTL_DEF(DRM_I915_VBLANK_SWAP, i915_vblank_swap, DRM_AUTH),
	DRM_IOCTL_DEF(DRM_I915_HWS_ADDR, i915_set_status_page, DRM_AUTH|DRM_MASTER|DRM_ROOT_ONLY),
	DRM_IOCTL_DEF(DRM_I915_GEM_INIT, i915_gem_init_ioctl, DRM_AUTH|DRM_MASTER|DRM_ROOT_ONLY|DRM_UNLOCKED),
	DRM_IOCTL_DEF(DRM_I915_GEM_EXECBUFFER, i915_gem_execbuffer, DRM_AUTH|DRM_UNLOCKED),
	DRM_IOCTL_DEF(DRM_I915_GEM_EXECBUFFER2, i915_gem_execbuffer2, DRM_AUTH|DRM_UNLOCKED),
	DRM_IOCTL_DEF(DRM_I915_GEM_PIN, i915_gem_pin_ioctl, DRM_AUTH|DRM_ROOT_ONLY|DRM_UNLOCKED),
	DRM_IOCTL_DEF(DRM_I915_GEM_UNPIN, i915_gem_unpin_ioctl, DRM_AUTH|DRM_ROOT_ONLY|DRM_UNLOCKED),
	DRM_IOCTL_DEF(DRM_I915_GEM_BUSY, i915_gem_busy_ioctl, DRM_AUTH|DRM_UNLOCKED),
	DRM_IOCTL_DEF(DRM_I915_GEM_THROTTLE, i915_gem_throttle_ioctl, DRM_AUTH|DRM_UNLOCKED),
	DRM_IOCTL_DEF(DRM_I915_GEM_ENTERVT, i915_gem_entervt_ioctl, DRM_AUTH|DRM_MASTER|DRM_ROOT_ONLY|DRM_UNLOCKED),
	DRM_IOCTL_DEF(DRM_I915_GEM_LEAVEVT, i915_gem_leavevt_ioctl, DRM_AUTH|DRM_MASTER|DRM_ROOT_ONLY|DRM_UNLOCKED),
	DRM_IOCTL_DEF(DRM_I915_GEM_CREATE, i915_gem_create_ioctl, DRM_UNLOCKED),
	DRM_IOCTL_DEF(DRM_I915_GEM_PREAD, i915_gem_pread_ioctl, DRM_UNLOCKED),
	DRM_IOCTL_DEF(DRM_I915_GEM_PWRITE, i915_gem_pwrite_ioctl, DRM_UNLOCKED),
	DRM_IOCTL_DEF(DRM_I915_GEM_MMAP, i915_gem_mmap_ioctl, DRM_UNLOCKED),
	DRM_IOCTL_DEF(DRM_I915_GEM_MMAP_GTT, i915_gem_mmap_gtt_ioctl, DRM_UNLOCKED),
	DRM_IOCTL_DEF(DRM_I915_GEM_SET_DOMAIN, i915_gem_set_domain_ioctl, DRM_UNLOCKED),
	DRM_IOCTL_DEF(DRM_I915_GEM_SW_FINISH, i915_gem_sw_finish_ioctl, DRM_UNLOCKED),
	DRM_IOCTL_DEF(DRM_I915_GEM_SET_TILING, i915_gem_set_tiling, DRM_UNLOCKED),
	DRM_IOCTL_DEF(DRM_I915_GEM_GET_TILING, i915_gem_get_tiling, DRM_UNLOCKED),
	DRM_IOCTL_DEF(DRM_I915_GEM_GET_APERTURE, i915_gem_get_aperture_ioctl, DRM_UNLOCKED),
	DRM_IOCTL_DEF(DRM_I915_GET_PIPE_FROM_CRTC_ID, intel_get_pipe_from_crtc_id, DRM_UNLOCKED),
	DRM_IOCTL_DEF(DRM_I915_GEM_MADVISE, i915_gem_madvise_ioctl, DRM_UNLOCKED),
	DRM_IOCTL_DEF(DRM_I915_OVERLAY_PUT_IMAGE, intel_overlay_put_image, DRM_MASTER|DRM_CONTROL_ALLOW|DRM_UNLOCKED),
	DRM_IOCTL_DEF(DRM_I915_OVERLAY_ATTRS, intel_overlay_attrs, DRM_MASTER|DRM_CONTROL_ALLOW|DRM_UNLOCKED),
};

int i915_max_ioctl = DRM_ARRAY_SIZE(i915_ioctls);

/**
 * Determine if the device really is AGP or not.
 *
 * All Intel graphics chipsets are treated as AGP, even if they are really
 * PCI-e.
 *
 * \param dev   The device to be tested.
 *
 * \returns
 * A value of 1 is always retured to indictate every i9x5 is AGP.
 */
int i915_driver_device_is_agp(struct drm_device * dev)
{
	return 1;
}<|MERGE_RESOLUTION|>--- conflicted
+++ resolved
@@ -1357,12 +1357,9 @@
 
 	dev_priv->cfb_size = size;
 
-<<<<<<< HEAD
 	intel_disable_fbc(dev);
-=======
 	dev_priv->compressed_fb = compressed_fb;
 
->>>>>>> 722154e4
 	if (IS_GM45(dev)) {
 		I915_WRITE(DPFC_CB_BASE, compressed_fb->start);
 	} else {
