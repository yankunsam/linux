/*
 * Copyright © 2008 Intel Corporation
 *
 * Permission is hereby granted, free of charge, to any person obtaining a
 * copy of this software and associated documentation files (the "Software"),
 * to deal in the Software without restriction, including without limitation
 * the rights to use, copy, modify, merge, publish, distribute, sublicense,
 * and/or sell copies of the Software, and to permit persons to whom the
 * Software is furnished to do so, subject to the following conditions:
 *
 * The above copyright notice and this permission notice (including the next
 * paragraph) shall be included in all copies or substantial portions of the
 * Software.
 *
 * THE SOFTWARE IS PROVIDED "AS IS", WITHOUT WARRANTY OF ANY KIND, EXPRESS OR
 * IMPLIED, INCLUDING BUT NOT LIMITED TO THE WARRANTIES OF MERCHANTABILITY,
 * FITNESS FOR A PARTICULAR PURPOSE AND NONINFRINGEMENT.  IN NO EVENT SHALL
 * THE AUTHORS OR COPYRIGHT HOLDERS BE LIABLE FOR ANY CLAIM, DAMAGES OR OTHER
 * LIABILITY, WHETHER IN AN ACTION OF CONTRACT, TORT OR OTHERWISE, ARISING
 * FROM, OUT OF OR IN CONNECTION WITH THE SOFTWARE OR THE USE OR OTHER DEALINGS
 * IN THE SOFTWARE.
 *
 * Authors:
 *    Eric Anholt <eric@anholt.net>
 *
 */

#include "drmP.h"
#include "drm.h"
#include "i915_drm.h"
#include "i915_drv.h"
#include "i915_trace.h"
#include "intel_drv.h"
#include <linux/slab.h>
#include <linux/swap.h>
#include <linux/pci.h>

static void i915_gem_object_flush_gpu_write_domain(struct drm_i915_gem_object *obj);
static void i915_gem_object_flush_gtt_write_domain(struct drm_i915_gem_object *obj);
static void i915_gem_object_flush_cpu_write_domain(struct drm_i915_gem_object *obj);
static int i915_gem_object_set_to_cpu_domain(struct drm_i915_gem_object *obj,
					     bool write);
static int i915_gem_object_set_cpu_read_domain_range(struct drm_i915_gem_object *obj,
						     uint64_t offset,
						     uint64_t size);
static void i915_gem_object_set_to_full_cpu_read_domain(struct drm_i915_gem_object *obj);
static int i915_gem_object_bind_to_gtt(struct drm_i915_gem_object *obj,
				       unsigned alignment,
				       bool map_and_fenceable);
static void i915_gem_clear_fence_reg(struct drm_device *dev,
				     struct drm_i915_fence_reg *reg);
static int i915_gem_phys_pwrite(struct drm_device *dev,
				struct drm_i915_gem_object *obj,
				struct drm_i915_gem_pwrite *args,
				struct drm_file *file);
static void i915_gem_free_object_tail(struct drm_i915_gem_object *obj);

static int i915_gem_inactive_shrink(struct shrinker *shrinker,
				    int nr_to_scan,
				    gfp_t gfp_mask);


/* some bookkeeping */
static void i915_gem_info_add_obj(struct drm_i915_private *dev_priv,
				  size_t size)
{
	dev_priv->mm.object_count++;
	dev_priv->mm.object_memory += size;
}

static void i915_gem_info_remove_obj(struct drm_i915_private *dev_priv,
				     size_t size)
{
	dev_priv->mm.object_count--;
	dev_priv->mm.object_memory -= size;
}

int
i915_gem_check_is_wedged(struct drm_device *dev)
{
	struct drm_i915_private *dev_priv = dev->dev_private;
	struct completion *x = &dev_priv->error_completion;
	unsigned long flags;
	int ret;

	if (!atomic_read(&dev_priv->mm.wedged))
		return 0;

	ret = wait_for_completion_interruptible(x);
	if (ret)
		return ret;

	/* Success, we reset the GPU! */
	if (!atomic_read(&dev_priv->mm.wedged))
		return 0;

	/* GPU is hung, bump the completion count to account for
	 * the token we just consumed so that we never hit zero and
	 * end up waiting upon a subsequent completion event that
	 * will never happen.
	 */
	spin_lock_irqsave(&x->wait.lock, flags);
	x->done++;
	spin_unlock_irqrestore(&x->wait.lock, flags);
	return -EIO;
}

int i915_mutex_lock_interruptible(struct drm_device *dev)
{
	struct drm_i915_private *dev_priv = dev->dev_private;
	int ret;

	ret = i915_gem_check_is_wedged(dev);
	if (ret)
		return ret;

	ret = mutex_lock_interruptible(&dev->struct_mutex);
	if (ret)
		return ret;

	if (atomic_read(&dev_priv->mm.wedged)) {
		mutex_unlock(&dev->struct_mutex);
		return -EAGAIN;
	}

	WARN_ON(i915_verify_lists(dev));
	return 0;
}

static inline bool
i915_gem_object_is_inactive(struct drm_i915_gem_object *obj)
{
	return obj->gtt_space && !obj->active && obj->pin_count == 0;
}

void i915_gem_do_init(struct drm_device *dev,
		      unsigned long start,
		      unsigned long mappable_end,
		      unsigned long end)
{
	drm_i915_private_t *dev_priv = dev->dev_private;

	drm_mm_init(&dev_priv->mm.gtt_space, start,
		    end - start);

	dev_priv->mm.gtt_total = end - start;
	dev_priv->mm.mappable_gtt_total = min(end, mappable_end) - start;
	dev_priv->mm.gtt_mappable_end = mappable_end;
}

int
i915_gem_init_ioctl(struct drm_device *dev, void *data,
		    struct drm_file *file)
{
	struct drm_i915_gem_init *args = data;

	if (args->gtt_start >= args->gtt_end ||
	    (args->gtt_end | args->gtt_start) & (PAGE_SIZE - 1))
		return -EINVAL;

	mutex_lock(&dev->struct_mutex);
	i915_gem_do_init(dev, args->gtt_start, args->gtt_end, args->gtt_end);
	mutex_unlock(&dev->struct_mutex);

	return 0;
}

int
i915_gem_get_aperture_ioctl(struct drm_device *dev, void *data,
			    struct drm_file *file)
{
	struct drm_i915_private *dev_priv = dev->dev_private;
	struct drm_i915_gem_get_aperture *args = data;
	struct drm_i915_gem_object *obj;
	size_t pinned;

	if (!(dev->driver->driver_features & DRIVER_GEM))
		return -ENODEV;

	pinned = 0;
	mutex_lock(&dev->struct_mutex);
	list_for_each_entry(obj, &dev_priv->mm.pinned_list, mm_list)
		pinned += obj->gtt_space->size;
	mutex_unlock(&dev->struct_mutex);

	args->aper_size = dev_priv->mm.gtt_total;
	args->aper_available_size = args->aper_size -pinned;

	return 0;
}

/**
 * Creates a new mm object and returns a handle to it.
 */
int
i915_gem_create_ioctl(struct drm_device *dev, void *data,
		      struct drm_file *file)
{
	struct drm_i915_gem_create *args = data;
	struct drm_i915_gem_object *obj;
	int ret;
	u32 handle;

	args->size = roundup(args->size, PAGE_SIZE);

	/* Allocate the new object */
	obj = i915_gem_alloc_object(dev, args->size);
	if (obj == NULL)
		return -ENOMEM;

	ret = drm_gem_handle_create(file, &obj->base, &handle);
	if (ret) {
		drm_gem_object_release(&obj->base);
		i915_gem_info_remove_obj(dev->dev_private, obj->base.size);
		kfree(obj);
		return ret;
	}

	/* drop reference from allocate - handle holds it now */
	drm_gem_object_unreference(&obj->base);
	trace_i915_gem_object_create(obj);

	args->handle = handle;
	return 0;
}

static int i915_gem_object_needs_bit17_swizzle(struct drm_i915_gem_object *obj)
{
	drm_i915_private_t *dev_priv = obj->base.dev->dev_private;

	return dev_priv->mm.bit_6_swizzle_x == I915_BIT_6_SWIZZLE_9_10_17 &&
		obj->tiling_mode != I915_TILING_NONE;
}

static inline void
slow_shmem_copy(struct page *dst_page,
		int dst_offset,
		struct page *src_page,
		int src_offset,
		int length)
{
	char *dst_vaddr, *src_vaddr;

	dst_vaddr = kmap(dst_page);
	src_vaddr = kmap(src_page);

	memcpy(dst_vaddr + dst_offset, src_vaddr + src_offset, length);

	kunmap(src_page);
	kunmap(dst_page);
}

static inline void
slow_shmem_bit17_copy(struct page *gpu_page,
		      int gpu_offset,
		      struct page *cpu_page,
		      int cpu_offset,
		      int length,
		      int is_read)
{
	char *gpu_vaddr, *cpu_vaddr;

	/* Use the unswizzled path if this page isn't affected. */
	if ((page_to_phys(gpu_page) & (1 << 17)) == 0) {
		if (is_read)
			return slow_shmem_copy(cpu_page, cpu_offset,
					       gpu_page, gpu_offset, length);
		else
			return slow_shmem_copy(gpu_page, gpu_offset,
					       cpu_page, cpu_offset, length);
	}

	gpu_vaddr = kmap(gpu_page);
	cpu_vaddr = kmap(cpu_page);

	/* Copy the data, XORing A6 with A17 (1). The user already knows he's
	 * XORing with the other bits (A9 for Y, A9 and A10 for X)
	 */
	while (length > 0) {
		int cacheline_end = ALIGN(gpu_offset + 1, 64);
		int this_length = min(cacheline_end - gpu_offset, length);
		int swizzled_gpu_offset = gpu_offset ^ 64;

		if (is_read) {
			memcpy(cpu_vaddr + cpu_offset,
			       gpu_vaddr + swizzled_gpu_offset,
			       this_length);
		} else {
			memcpy(gpu_vaddr + swizzled_gpu_offset,
			       cpu_vaddr + cpu_offset,
			       this_length);
		}
		cpu_offset += this_length;
		gpu_offset += this_length;
		length -= this_length;
	}

	kunmap(cpu_page);
	kunmap(gpu_page);
}

/**
 * This is the fast shmem pread path, which attempts to copy_from_user directly
 * from the backing pages of the object to the user's address space.  On a
 * fault, it fails so we can fall back to i915_gem_shmem_pwrite_slow().
 */
static int
i915_gem_shmem_pread_fast(struct drm_device *dev,
			  struct drm_i915_gem_object *obj,
			  struct drm_i915_gem_pread *args,
			  struct drm_file *file)
{
	struct address_space *mapping = obj->base.filp->f_path.dentry->d_inode->i_mapping;
	ssize_t remain;
	loff_t offset;
	char __user *user_data;
	int page_offset, page_length;

	user_data = (char __user *) (uintptr_t) args->data_ptr;
	remain = args->size;

	offset = args->offset;

	while (remain > 0) {
		struct page *page;
		char *vaddr;
		int ret;

		/* Operation in this page
		 *
		 * page_offset = offset within page
		 * page_length = bytes to copy for this page
		 */
		page_offset = offset & (PAGE_SIZE-1);
		page_length = remain;
		if ((page_offset + remain) > PAGE_SIZE)
			page_length = PAGE_SIZE - page_offset;

		page = read_cache_page_gfp(mapping, offset >> PAGE_SHIFT,
					   GFP_HIGHUSER | __GFP_RECLAIMABLE);
		if (IS_ERR(page))
			return PTR_ERR(page);

		vaddr = kmap_atomic(page);
		ret = __copy_to_user_inatomic(user_data,
					      vaddr + page_offset,
					      page_length);
		kunmap_atomic(vaddr);

		mark_page_accessed(page);
		page_cache_release(page);
		if (ret)
			return -EFAULT;

		remain -= page_length;
		user_data += page_length;
		offset += page_length;
	}

	return 0;
}

/**
 * This is the fallback shmem pread path, which allocates temporary storage
 * in kernel space to copy_to_user into outside of the struct_mutex, so we
 * can copy out of the object's backing pages while holding the struct mutex
 * and not take page faults.
 */
static int
i915_gem_shmem_pread_slow(struct drm_device *dev,
			  struct drm_i915_gem_object *obj,
			  struct drm_i915_gem_pread *args,
			  struct drm_file *file)
{
	struct address_space *mapping = obj->base.filp->f_path.dentry->d_inode->i_mapping;
	struct mm_struct *mm = current->mm;
	struct page **user_pages;
	ssize_t remain;
	loff_t offset, pinned_pages, i;
	loff_t first_data_page, last_data_page, num_pages;
	int shmem_page_offset;
	int data_page_index, data_page_offset;
	int page_length;
	int ret;
	uint64_t data_ptr = args->data_ptr;
	int do_bit17_swizzling;

	remain = args->size;

	/* Pin the user pages containing the data.  We can't fault while
	 * holding the struct mutex, yet we want to hold it while
	 * dereferencing the user data.
	 */
	first_data_page = data_ptr / PAGE_SIZE;
	last_data_page = (data_ptr + args->size - 1) / PAGE_SIZE;
	num_pages = last_data_page - first_data_page + 1;

	user_pages = drm_malloc_ab(num_pages, sizeof(struct page *));
	if (user_pages == NULL)
		return -ENOMEM;

	mutex_unlock(&dev->struct_mutex);
	down_read(&mm->mmap_sem);
	pinned_pages = get_user_pages(current, mm, (uintptr_t)args->data_ptr,
				      num_pages, 1, 0, user_pages, NULL);
	up_read(&mm->mmap_sem);
	mutex_lock(&dev->struct_mutex);
	if (pinned_pages < num_pages) {
		ret = -EFAULT;
		goto out;
	}

	ret = i915_gem_object_set_cpu_read_domain_range(obj,
							args->offset,
							args->size);
	if (ret)
		goto out;

	do_bit17_swizzling = i915_gem_object_needs_bit17_swizzle(obj);

	offset = args->offset;

	while (remain > 0) {
		struct page *page;

		/* Operation in this page
		 *
		 * shmem_page_offset = offset within page in shmem file
		 * data_page_index = page number in get_user_pages return
		 * data_page_offset = offset with data_page_index page.
		 * page_length = bytes to copy for this page
		 */
		shmem_page_offset = offset & ~PAGE_MASK;
		data_page_index = data_ptr / PAGE_SIZE - first_data_page;
		data_page_offset = data_ptr & ~PAGE_MASK;

		page_length = remain;
		if ((shmem_page_offset + page_length) > PAGE_SIZE)
			page_length = PAGE_SIZE - shmem_page_offset;
		if ((data_page_offset + page_length) > PAGE_SIZE)
			page_length = PAGE_SIZE - data_page_offset;

		page = read_cache_page_gfp(mapping, offset >> PAGE_SHIFT,
					   GFP_HIGHUSER | __GFP_RECLAIMABLE);
		if (IS_ERR(page))
			return PTR_ERR(page);

		if (do_bit17_swizzling) {
			slow_shmem_bit17_copy(page,
					      shmem_page_offset,
					      user_pages[data_page_index],
					      data_page_offset,
					      page_length,
					      1);
		} else {
			slow_shmem_copy(user_pages[data_page_index],
					data_page_offset,
					page,
					shmem_page_offset,
					page_length);
		}

		mark_page_accessed(page);
		page_cache_release(page);

		remain -= page_length;
		data_ptr += page_length;
		offset += page_length;
	}

out:
	for (i = 0; i < pinned_pages; i++) {
		SetPageDirty(user_pages[i]);
		mark_page_accessed(user_pages[i]);
		page_cache_release(user_pages[i]);
	}
	drm_free_large(user_pages);

	return ret;
}

/**
 * Reads data from the object referenced by handle.
 *
 * On error, the contents of *data are undefined.
 */
int
i915_gem_pread_ioctl(struct drm_device *dev, void *data,
		     struct drm_file *file)
{
	struct drm_i915_gem_pread *args = data;
	struct drm_i915_gem_object *obj;
	int ret = 0;

	if (args->size == 0)
		return 0;

	if (!access_ok(VERIFY_WRITE,
		       (char __user *)(uintptr_t)args->data_ptr,
		       args->size))
		return -EFAULT;

	ret = fault_in_pages_writeable((char __user *)(uintptr_t)args->data_ptr,
				       args->size);
	if (ret)
		return -EFAULT;

	ret = i915_mutex_lock_interruptible(dev);
	if (ret)
		return ret;

	obj = to_intel_bo(drm_gem_object_lookup(dev, file, args->handle));
	if (obj == NULL) {
		ret = -ENOENT;
		goto unlock;
	}

	/* Bounds check source.  */
	if (args->offset > obj->base.size ||
	    args->size > obj->base.size - args->offset) {
		ret = -EINVAL;
		goto out;
	}

	ret = i915_gem_object_set_cpu_read_domain_range(obj,
							args->offset,
							args->size);
	if (ret)
		goto out;

	ret = -EFAULT;
	if (!i915_gem_object_needs_bit17_swizzle(obj))
		ret = i915_gem_shmem_pread_fast(dev, obj, args, file);
	if (ret == -EFAULT)
		ret = i915_gem_shmem_pread_slow(dev, obj, args, file);

out:
	drm_gem_object_unreference(&obj->base);
unlock:
	mutex_unlock(&dev->struct_mutex);
	return ret;
}

/* This is the fast write path which cannot handle
 * page faults in the source data
 */

static inline int
fast_user_write(struct io_mapping *mapping,
		loff_t page_base, int page_offset,
		char __user *user_data,
		int length)
{
	char *vaddr_atomic;
	unsigned long unwritten;

	vaddr_atomic = io_mapping_map_atomic_wc(mapping, page_base);
	unwritten = __copy_from_user_inatomic_nocache(vaddr_atomic + page_offset,
						      user_data, length);
	io_mapping_unmap_atomic(vaddr_atomic);
	return unwritten;
}

/* Here's the write path which can sleep for
 * page faults
 */

static inline void
slow_kernel_write(struct io_mapping *mapping,
		  loff_t gtt_base, int gtt_offset,
		  struct page *user_page, int user_offset,
		  int length)
{
	char __iomem *dst_vaddr;
	char *src_vaddr;

	dst_vaddr = io_mapping_map_wc(mapping, gtt_base);
	src_vaddr = kmap(user_page);

	memcpy_toio(dst_vaddr + gtt_offset,
		    src_vaddr + user_offset,
		    length);

	kunmap(user_page);
	io_mapping_unmap(dst_vaddr);
}

/**
 * This is the fast pwrite path, where we copy the data directly from the
 * user into the GTT, uncached.
 */
static int
i915_gem_gtt_pwrite_fast(struct drm_device *dev,
			 struct drm_i915_gem_object *obj,
			 struct drm_i915_gem_pwrite *args,
			 struct drm_file *file)
{
	drm_i915_private_t *dev_priv = dev->dev_private;
	ssize_t remain;
	loff_t offset, page_base;
	char __user *user_data;
	int page_offset, page_length;

	user_data = (char __user *) (uintptr_t) args->data_ptr;
	remain = args->size;

	offset = obj->gtt_offset + args->offset;

	while (remain > 0) {
		/* Operation in this page
		 *
		 * page_base = page offset within aperture
		 * page_offset = offset within page
		 * page_length = bytes to copy for this page
		 */
		page_base = (offset & ~(PAGE_SIZE-1));
		page_offset = offset & (PAGE_SIZE-1);
		page_length = remain;
		if ((page_offset + remain) > PAGE_SIZE)
			page_length = PAGE_SIZE - page_offset;

		/* If we get a fault while copying data, then (presumably) our
		 * source page isn't available.  Return the error and we'll
		 * retry in the slow path.
		 */
		if (fast_user_write(dev_priv->mm.gtt_mapping, page_base,
				    page_offset, user_data, page_length))

			return -EFAULT;

		remain -= page_length;
		user_data += page_length;
		offset += page_length;
	}

	return 0;
}

/**
 * This is the fallback GTT pwrite path, which uses get_user_pages to pin
 * the memory and maps it using kmap_atomic for copying.
 *
 * This code resulted in x11perf -rgb10text consuming about 10% more CPU
 * than using i915_gem_gtt_pwrite_fast on a G45 (32-bit).
 */
static int
i915_gem_gtt_pwrite_slow(struct drm_device *dev,
			 struct drm_i915_gem_object *obj,
			 struct drm_i915_gem_pwrite *args,
			 struct drm_file *file)
{
	drm_i915_private_t *dev_priv = dev->dev_private;
	ssize_t remain;
	loff_t gtt_page_base, offset;
	loff_t first_data_page, last_data_page, num_pages;
	loff_t pinned_pages, i;
	struct page **user_pages;
	struct mm_struct *mm = current->mm;
	int gtt_page_offset, data_page_offset, data_page_index, page_length;
	int ret;
	uint64_t data_ptr = args->data_ptr;

	remain = args->size;

	/* Pin the user pages containing the data.  We can't fault while
	 * holding the struct mutex, and all of the pwrite implementations
	 * want to hold it while dereferencing the user data.
	 */
	first_data_page = data_ptr / PAGE_SIZE;
	last_data_page = (data_ptr + args->size - 1) / PAGE_SIZE;
	num_pages = last_data_page - first_data_page + 1;

	user_pages = drm_malloc_ab(num_pages, sizeof(struct page *));
	if (user_pages == NULL)
		return -ENOMEM;

	mutex_unlock(&dev->struct_mutex);
	down_read(&mm->mmap_sem);
	pinned_pages = get_user_pages(current, mm, (uintptr_t)args->data_ptr,
				      num_pages, 0, 0, user_pages, NULL);
	up_read(&mm->mmap_sem);
	mutex_lock(&dev->struct_mutex);
	if (pinned_pages < num_pages) {
		ret = -EFAULT;
		goto out_unpin_pages;
	}

	ret = i915_gem_object_set_to_gtt_domain(obj, true);
	if (ret)
		goto out_unpin_pages;

	ret = i915_gem_object_put_fence(obj);
	if (ret)
		goto out_unpin_pages;

	offset = obj->gtt_offset + args->offset;

	while (remain > 0) {
		/* Operation in this page
		 *
		 * gtt_page_base = page offset within aperture
		 * gtt_page_offset = offset within page in aperture
		 * data_page_index = page number in get_user_pages return
		 * data_page_offset = offset with data_page_index page.
		 * page_length = bytes to copy for this page
		 */
		gtt_page_base = offset & PAGE_MASK;
		gtt_page_offset = offset & ~PAGE_MASK;
		data_page_index = data_ptr / PAGE_SIZE - first_data_page;
		data_page_offset = data_ptr & ~PAGE_MASK;

		page_length = remain;
		if ((gtt_page_offset + page_length) > PAGE_SIZE)
			page_length = PAGE_SIZE - gtt_page_offset;
		if ((data_page_offset + page_length) > PAGE_SIZE)
			page_length = PAGE_SIZE - data_page_offset;

		slow_kernel_write(dev_priv->mm.gtt_mapping,
				  gtt_page_base, gtt_page_offset,
				  user_pages[data_page_index],
				  data_page_offset,
				  page_length);

		remain -= page_length;
		offset += page_length;
		data_ptr += page_length;
	}

out_unpin_pages:
	for (i = 0; i < pinned_pages; i++)
		page_cache_release(user_pages[i]);
	drm_free_large(user_pages);

	return ret;
}

/**
 * This is the fast shmem pwrite path, which attempts to directly
 * copy_from_user into the kmapped pages backing the object.
 */
static int
i915_gem_shmem_pwrite_fast(struct drm_device *dev,
			   struct drm_i915_gem_object *obj,
			   struct drm_i915_gem_pwrite *args,
			   struct drm_file *file)
{
	struct address_space *mapping = obj->base.filp->f_path.dentry->d_inode->i_mapping;
	ssize_t remain;
	loff_t offset;
	char __user *user_data;
	int page_offset, page_length;

	user_data = (char __user *) (uintptr_t) args->data_ptr;
	remain = args->size;

	offset = args->offset;
	obj->dirty = 1;

	while (remain > 0) {
		struct page *page;
		char *vaddr;
		int ret;

		/* Operation in this page
		 *
		 * page_offset = offset within page
		 * page_length = bytes to copy for this page
		 */
		page_offset = offset & (PAGE_SIZE-1);
		page_length = remain;
		if ((page_offset + remain) > PAGE_SIZE)
			page_length = PAGE_SIZE - page_offset;

		page = read_cache_page_gfp(mapping, offset >> PAGE_SHIFT,
					   GFP_HIGHUSER | __GFP_RECLAIMABLE);
		if (IS_ERR(page))
			return PTR_ERR(page);

		vaddr = kmap_atomic(page, KM_USER0);
		ret = __copy_from_user_inatomic(vaddr + page_offset,
						user_data,
						page_length);
		kunmap_atomic(vaddr, KM_USER0);

		set_page_dirty(page);
		mark_page_accessed(page);
		page_cache_release(page);

		/* If we get a fault while copying data, then (presumably) our
		 * source page isn't available.  Return the error and we'll
		 * retry in the slow path.
		 */
		if (ret)
			return -EFAULT;

		remain -= page_length;
		user_data += page_length;
		offset += page_length;
	}

	return 0;
}

/**
 * This is the fallback shmem pwrite path, which uses get_user_pages to pin
 * the memory and maps it using kmap_atomic for copying.
 *
 * This avoids taking mmap_sem for faulting on the user's address while the
 * struct_mutex is held.
 */
static int
i915_gem_shmem_pwrite_slow(struct drm_device *dev,
			   struct drm_i915_gem_object *obj,
			   struct drm_i915_gem_pwrite *args,
			   struct drm_file *file)
{
	struct address_space *mapping = obj->base.filp->f_path.dentry->d_inode->i_mapping;
	struct mm_struct *mm = current->mm;
	struct page **user_pages;
	ssize_t remain;
	loff_t offset, pinned_pages, i;
	loff_t first_data_page, last_data_page, num_pages;
	int shmem_page_offset;
	int data_page_index,  data_page_offset;
	int page_length;
	int ret;
	uint64_t data_ptr = args->data_ptr;
	int do_bit17_swizzling;

	remain = args->size;

	/* Pin the user pages containing the data.  We can't fault while
	 * holding the struct mutex, and all of the pwrite implementations
	 * want to hold it while dereferencing the user data.
	 */
	first_data_page = data_ptr / PAGE_SIZE;
	last_data_page = (data_ptr + args->size - 1) / PAGE_SIZE;
	num_pages = last_data_page - first_data_page + 1;

	user_pages = drm_malloc_ab(num_pages, sizeof(struct page *));
	if (user_pages == NULL)
		return -ENOMEM;

	mutex_unlock(&dev->struct_mutex);
	down_read(&mm->mmap_sem);
	pinned_pages = get_user_pages(current, mm, (uintptr_t)args->data_ptr,
				      num_pages, 0, 0, user_pages, NULL);
	up_read(&mm->mmap_sem);
	mutex_lock(&dev->struct_mutex);
	if (pinned_pages < num_pages) {
		ret = -EFAULT;
		goto out;
	}

	ret = i915_gem_object_set_to_cpu_domain(obj, 1);
	if (ret)
		goto out;

	do_bit17_swizzling = i915_gem_object_needs_bit17_swizzle(obj);

	offset = args->offset;
	obj->dirty = 1;

	while (remain > 0) {
		struct page *page;

		/* Operation in this page
		 *
		 * shmem_page_offset = offset within page in shmem file
		 * data_page_index = page number in get_user_pages return
		 * data_page_offset = offset with data_page_index page.
		 * page_length = bytes to copy for this page
		 */
		shmem_page_offset = offset & ~PAGE_MASK;
		data_page_index = data_ptr / PAGE_SIZE - first_data_page;
		data_page_offset = data_ptr & ~PAGE_MASK;

		page_length = remain;
		if ((shmem_page_offset + page_length) > PAGE_SIZE)
			page_length = PAGE_SIZE - shmem_page_offset;
		if ((data_page_offset + page_length) > PAGE_SIZE)
			page_length = PAGE_SIZE - data_page_offset;

		page = read_cache_page_gfp(mapping, offset >> PAGE_SHIFT,
					   GFP_HIGHUSER | __GFP_RECLAIMABLE);
		if (IS_ERR(page)) {
			ret = PTR_ERR(page);
			goto out;
		}

		if (do_bit17_swizzling) {
			slow_shmem_bit17_copy(page,
					      shmem_page_offset,
					      user_pages[data_page_index],
					      data_page_offset,
					      page_length,
					      0);
		} else {
			slow_shmem_copy(page,
					shmem_page_offset,
					user_pages[data_page_index],
					data_page_offset,
					page_length);
		}

		set_page_dirty(page);
		mark_page_accessed(page);
		page_cache_release(page);

		remain -= page_length;
		data_ptr += page_length;
		offset += page_length;
	}

out:
	for (i = 0; i < pinned_pages; i++)
		page_cache_release(user_pages[i]);
	drm_free_large(user_pages);

	return ret;
}

/**
 * Writes data to the object referenced by handle.
 *
 * On error, the contents of the buffer that were to be modified are undefined.
 */
int
i915_gem_pwrite_ioctl(struct drm_device *dev, void *data,
		      struct drm_file *file)
{
	struct drm_i915_gem_pwrite *args = data;
	struct drm_i915_gem_object *obj;
	int ret;

	if (args->size == 0)
		return 0;

	if (!access_ok(VERIFY_READ,
		       (char __user *)(uintptr_t)args->data_ptr,
		       args->size))
		return -EFAULT;

	ret = fault_in_pages_readable((char __user *)(uintptr_t)args->data_ptr,
				      args->size);
	if (ret)
		return -EFAULT;

	ret = i915_mutex_lock_interruptible(dev);
	if (ret)
		return ret;

	obj = to_intel_bo(drm_gem_object_lookup(dev, file, args->handle));
	if (obj == NULL) {
		ret = -ENOENT;
		goto unlock;
	}

	/* Bounds check destination. */
	if (args->offset > obj->base.size ||
	    args->size > obj->base.size - args->offset) {
		ret = -EINVAL;
		goto out;
	}

	/* We can only do the GTT pwrite on untiled buffers, as otherwise
	 * it would end up going through the fenced access, and we'll get
	 * different detiling behavior between reading and writing.
	 * pread/pwrite currently are reading and writing from the CPU
	 * perspective, requiring manual detiling by the client.
	 */
	if (obj->phys_obj)
		ret = i915_gem_phys_pwrite(dev, obj, args, file);
	else if (obj->gtt_space &&
		 obj->base.write_domain != I915_GEM_DOMAIN_CPU) {
		ret = i915_gem_object_pin(obj, 0, true);
		if (ret)
			goto out;

		ret = i915_gem_object_set_to_gtt_domain(obj, true);
		if (ret)
			goto out_unpin;

		ret = i915_gem_object_put_fence(obj);
		if (ret)
			goto out_unpin;

		ret = i915_gem_gtt_pwrite_fast(dev, obj, args, file);
		if (ret == -EFAULT)
			ret = i915_gem_gtt_pwrite_slow(dev, obj, args, file);

out_unpin:
		i915_gem_object_unpin(obj);
	} else {
		ret = i915_gem_object_set_to_cpu_domain(obj, 1);
		if (ret)
			goto out;

		ret = -EFAULT;
		if (!i915_gem_object_needs_bit17_swizzle(obj))
			ret = i915_gem_shmem_pwrite_fast(dev, obj, args, file);
		if (ret == -EFAULT)
			ret = i915_gem_shmem_pwrite_slow(dev, obj, args, file);
	}

out:
	drm_gem_object_unreference(&obj->base);
unlock:
	mutex_unlock(&dev->struct_mutex);
	return ret;
}

/**
 * Called when user space prepares to use an object with the CPU, either
 * through the mmap ioctl's mapping or a GTT mapping.
 */
int
i915_gem_set_domain_ioctl(struct drm_device *dev, void *data,
			  struct drm_file *file)
{
	struct drm_i915_gem_set_domain *args = data;
	struct drm_i915_gem_object *obj;
	uint32_t read_domains = args->read_domains;
	uint32_t write_domain = args->write_domain;
	int ret;

	if (!(dev->driver->driver_features & DRIVER_GEM))
		return -ENODEV;

	/* Only handle setting domains to types used by the CPU. */
	if (write_domain & I915_GEM_GPU_DOMAINS)
		return -EINVAL;

	if (read_domains & I915_GEM_GPU_DOMAINS)
		return -EINVAL;

	/* Having something in the write domain implies it's in the read
	 * domain, and only that read domain.  Enforce that in the request.
	 */
	if (write_domain != 0 && read_domains != write_domain)
		return -EINVAL;

	ret = i915_mutex_lock_interruptible(dev);
	if (ret)
		return ret;

	obj = to_intel_bo(drm_gem_object_lookup(dev, file, args->handle));
	if (obj == NULL) {
		ret = -ENOENT;
		goto unlock;
	}

	if (read_domains & I915_GEM_DOMAIN_GTT) {
		ret = i915_gem_object_set_to_gtt_domain(obj, write_domain != 0);

		/* Silently promote "you're not bound, there was nothing to do"
		 * to success, since the client was just asking us to
		 * make sure everything was done.
		 */
		if (ret == -EINVAL)
			ret = 0;
	} else {
		ret = i915_gem_object_set_to_cpu_domain(obj, write_domain != 0);
	}

	drm_gem_object_unreference(&obj->base);
unlock:
	mutex_unlock(&dev->struct_mutex);
	return ret;
}

/**
 * Called when user space has done writes to this buffer
 */
int
i915_gem_sw_finish_ioctl(struct drm_device *dev, void *data,
			 struct drm_file *file)
{
	struct drm_i915_gem_sw_finish *args = data;
	struct drm_i915_gem_object *obj;
	int ret = 0;

	if (!(dev->driver->driver_features & DRIVER_GEM))
		return -ENODEV;

	ret = i915_mutex_lock_interruptible(dev);
	if (ret)
		return ret;

	obj = to_intel_bo(drm_gem_object_lookup(dev, file, args->handle));
	if (obj == NULL) {
		ret = -ENOENT;
		goto unlock;
	}

	/* Pinned buffers may be scanout, so flush the cache */
	if (obj->pin_count)
		i915_gem_object_flush_cpu_write_domain(obj);

	drm_gem_object_unreference(&obj->base);
unlock:
	mutex_unlock(&dev->struct_mutex);
	return ret;
}

/**
 * Maps the contents of an object, returning the address it is mapped
 * into.
 *
 * While the mapping holds a reference on the contents of the object, it doesn't
 * imply a ref on the object itself.
 */
int
i915_gem_mmap_ioctl(struct drm_device *dev, void *data,
		    struct drm_file *file)
{
	struct drm_i915_private *dev_priv = dev->dev_private;
	struct drm_i915_gem_mmap *args = data;
	struct drm_gem_object *obj;
	loff_t offset;
	unsigned long addr;

	if (!(dev->driver->driver_features & DRIVER_GEM))
		return -ENODEV;

	obj = drm_gem_object_lookup(dev, file, args->handle);
	if (obj == NULL)
		return -ENOENT;

	if (obj->size > dev_priv->mm.gtt_mappable_end) {
		drm_gem_object_unreference_unlocked(obj);
		return -E2BIG;
	}

	offset = args->offset;

	down_write(&current->mm->mmap_sem);
	addr = do_mmap(obj->filp, 0, args->size,
		       PROT_READ | PROT_WRITE, MAP_SHARED,
		       args->offset);
	up_write(&current->mm->mmap_sem);
	drm_gem_object_unreference_unlocked(obj);
	if (IS_ERR((void *)addr))
		return addr;

	args->addr_ptr = (uint64_t) addr;

	return 0;
}

/**
 * i915_gem_fault - fault a page into the GTT
 * vma: VMA in question
 * vmf: fault info
 *
 * The fault handler is set up by drm_gem_mmap() when a object is GTT mapped
 * from userspace.  The fault handler takes care of binding the object to
 * the GTT (if needed), allocating and programming a fence register (again,
 * only if needed based on whether the old reg is still valid or the object
 * is tiled) and inserting a new PTE into the faulting process.
 *
 * Note that the faulting process may involve evicting existing objects
 * from the GTT and/or fence registers to make room.  So performance may
 * suffer if the GTT working set is large or there are few fence registers
 * left.
 */
int i915_gem_fault(struct vm_area_struct *vma, struct vm_fault *vmf)
{
	struct drm_i915_gem_object *obj = to_intel_bo(vma->vm_private_data);
	struct drm_device *dev = obj->base.dev;
	drm_i915_private_t *dev_priv = dev->dev_private;
	pgoff_t page_offset;
	unsigned long pfn;
	int ret = 0;
	bool write = !!(vmf->flags & FAULT_FLAG_WRITE);

	/* We don't use vmf->pgoff since that has the fake offset */
	page_offset = ((unsigned long)vmf->virtual_address - vma->vm_start) >>
		PAGE_SHIFT;

	/* Now bind it into the GTT if needed */
	mutex_lock(&dev->struct_mutex);

	if (!obj->map_and_fenceable) {
		ret = i915_gem_object_unbind(obj);
		if (ret)
			goto unlock;
	}
	if (!obj->gtt_space) {
		ret = i915_gem_object_bind_to_gtt(obj, 0, true);
		if (ret)
			goto unlock;
	}

	ret = i915_gem_object_set_to_gtt_domain(obj, write);
	if (ret)
		goto unlock;

	if (obj->tiling_mode == I915_TILING_NONE)
		ret = i915_gem_object_put_fence(obj);
	else
		ret = i915_gem_object_get_fence(obj, NULL, true);
	if (ret)
		goto unlock;

	if (i915_gem_object_is_inactive(obj))
		list_move_tail(&obj->mm_list, &dev_priv->mm.inactive_list);

	obj->fault_mappable = true;

	pfn = ((dev->agp->base + obj->gtt_offset) >> PAGE_SHIFT) +
		page_offset;

	/* Finally, remap it using the new GTT offset */
	ret = vm_insert_pfn(vma, (unsigned long)vmf->virtual_address, pfn);
unlock:
	mutex_unlock(&dev->struct_mutex);

	switch (ret) {
	case -EAGAIN:
		set_need_resched();
	case 0:
	case -ERESTARTSYS:
		return VM_FAULT_NOPAGE;
	case -ENOMEM:
		return VM_FAULT_OOM;
	default:
		return VM_FAULT_SIGBUS;
	}
}

/**
 * i915_gem_create_mmap_offset - create a fake mmap offset for an object
 * @obj: obj in question
 *
 * GEM memory mapping works by handing back to userspace a fake mmap offset
 * it can use in a subsequent mmap(2) call.  The DRM core code then looks
 * up the object based on the offset and sets up the various memory mapping
 * structures.
 *
 * This routine allocates and attaches a fake offset for @obj.
 */
static int
i915_gem_create_mmap_offset(struct drm_i915_gem_object *obj)
{
	struct drm_device *dev = obj->base.dev;
	struct drm_gem_mm *mm = dev->mm_private;
	struct drm_map_list *list;
	struct drm_local_map *map;
	int ret = 0;

	/* Set the object up for mmap'ing */
	list = &obj->base.map_list;
	list->map = kzalloc(sizeof(struct drm_map_list), GFP_KERNEL);
	if (!list->map)
		return -ENOMEM;

	map = list->map;
	map->type = _DRM_GEM;
	map->size = obj->base.size;
	map->handle = obj;

	/* Get a DRM GEM mmap offset allocated... */
	list->file_offset_node = drm_mm_search_free(&mm->offset_manager,
						    obj->base.size / PAGE_SIZE,
						    0, 0);
	if (!list->file_offset_node) {
		DRM_ERROR("failed to allocate offset for bo %d\n",
			  obj->base.name);
		ret = -ENOSPC;
		goto out_free_list;
	}

	list->file_offset_node = drm_mm_get_block(list->file_offset_node,
						  obj->base.size / PAGE_SIZE,
						  0);
	if (!list->file_offset_node) {
		ret = -ENOMEM;
		goto out_free_list;
	}

	list->hash.key = list->file_offset_node->start;
	ret = drm_ht_insert_item(&mm->offset_hash, &list->hash);
	if (ret) {
		DRM_ERROR("failed to add to map hash\n");
		goto out_free_mm;
	}

	return 0;

out_free_mm:
	drm_mm_put_block(list->file_offset_node);
out_free_list:
	kfree(list->map);
	list->map = NULL;

	return ret;
}

/**
 * i915_gem_release_mmap - remove physical page mappings
 * @obj: obj in question
 *
 * Preserve the reservation of the mmapping with the DRM core code, but
 * relinquish ownership of the pages back to the system.
 *
 * It is vital that we remove the page mapping if we have mapped a tiled
 * object through the GTT and then lose the fence register due to
 * resource pressure. Similarly if the object has been moved out of the
 * aperture, than pages mapped into userspace must be revoked. Removing the
 * mapping will then trigger a page fault on the next user access, allowing
 * fixup by i915_gem_fault().
 */
void
i915_gem_release_mmap(struct drm_i915_gem_object *obj)
{
	if (!obj->fault_mappable)
		return;

	unmap_mapping_range(obj->base.dev->dev_mapping,
			    (loff_t)obj->base.map_list.hash.key<<PAGE_SHIFT,
			    obj->base.size, 1);

	obj->fault_mappable = false;
}

static void
i915_gem_free_mmap_offset(struct drm_i915_gem_object *obj)
{
	struct drm_device *dev = obj->base.dev;
	struct drm_gem_mm *mm = dev->mm_private;
	struct drm_map_list *list = &obj->base.map_list;

	drm_ht_remove_item(&mm->offset_hash, &list->hash);
	drm_mm_put_block(list->file_offset_node);
	kfree(list->map);
	list->map = NULL;
}

static uint32_t
i915_gem_get_gtt_size(struct drm_i915_gem_object *obj)
{
	struct drm_device *dev = obj->base.dev;
	uint32_t size;

	if (INTEL_INFO(dev)->gen >= 4 ||
	    obj->tiling_mode == I915_TILING_NONE)
		return obj->base.size;

	/* Previous chips need a power-of-two fence region when tiling */
	if (INTEL_INFO(dev)->gen == 3)
		size = 1024*1024;
	else
		size = 512*1024;

	while (size < obj->base.size)
		size <<= 1;

	return size;
}

/**
 * i915_gem_get_gtt_alignment - return required GTT alignment for an object
 * @obj: object to check
 *
 * Return the required GTT alignment for an object, taking into account
 * potential fence register mapping.
 */
static uint32_t
i915_gem_get_gtt_alignment(struct drm_i915_gem_object *obj)
{
	struct drm_device *dev = obj->base.dev;

	/*
	 * Minimum alignment is 4k (GTT page size), but might be greater
	 * if a fence register is needed for the object.
	 */
	if (INTEL_INFO(dev)->gen >= 4 ||
	    obj->tiling_mode == I915_TILING_NONE)
		return 4096;

	/*
	 * Previous chips need to be aligned to the size of the smallest
	 * fence register that can contain the object.
	 */
	return i915_gem_get_gtt_size(obj);
}

/**
 * i915_gem_get_unfenced_gtt_alignment - return required GTT alignment for an
 *					 unfenced object
 * @obj: object to check
 *
 * Return the required GTT alignment for an object, only taking into account
 * unfenced tiled surface requirements.
 */
static uint32_t
i915_gem_get_unfenced_gtt_alignment(struct drm_i915_gem_object *obj)
{
	struct drm_device *dev = obj->base.dev;
	int tile_height;

	/*
	 * Minimum alignment is 4k (GTT page size) for sane hw.
	 */
	if (INTEL_INFO(dev)->gen >= 4 || IS_G33(dev) ||
	    obj->tiling_mode == I915_TILING_NONE)
		return 4096;

	/*
	 * Older chips need unfenced tiled buffers to be aligned to the left
	 * edge of an even tile row (where tile rows are counted as if the bo is
	 * placed in a fenced gtt region).
	 */
	if (IS_GEN2(dev) ||
	    (obj->tiling_mode == I915_TILING_Y && HAS_128_BYTE_Y_TILING(dev)))
		tile_height = 32;
	else
		tile_height = 8;

	return tile_height * obj->stride * 2;
}

/**
 * i915_gem_mmap_gtt_ioctl - prepare an object for GTT mmap'ing
 * @dev: DRM device
 * @data: GTT mapping ioctl data
 * @file: GEM object info
 *
 * Simply returns the fake offset to userspace so it can mmap it.
 * The mmap call will end up in drm_gem_mmap(), which will set things
 * up so we can get faults in the handler above.
 *
 * The fault handler will take care of binding the object into the GTT
 * (since it may have been evicted to make room for something), allocating
 * a fence register, and mapping the appropriate aperture address into
 * userspace.
 */
int
i915_gem_mmap_gtt_ioctl(struct drm_device *dev, void *data,
			struct drm_file *file)
{
	struct drm_i915_private *dev_priv = dev->dev_private;
	struct drm_i915_gem_mmap_gtt *args = data;
	struct drm_i915_gem_object *obj;
	int ret;

	if (!(dev->driver->driver_features & DRIVER_GEM))
		return -ENODEV;

	ret = i915_mutex_lock_interruptible(dev);
	if (ret)
		return ret;

	obj = to_intel_bo(drm_gem_object_lookup(dev, file, args->handle));
	if (obj == NULL) {
		ret = -ENOENT;
		goto unlock;
	}

	if (obj->base.size > dev_priv->mm.gtt_mappable_end) {
		ret = -E2BIG;
		goto unlock;
	}

	if (obj->madv != I915_MADV_WILLNEED) {
		DRM_ERROR("Attempting to mmap a purgeable buffer\n");
		ret = -EINVAL;
		goto out;
	}

	if (!obj->base.map_list.map) {
		ret = i915_gem_create_mmap_offset(obj);
		if (ret)
			goto out;
	}

	args->offset = (u64)obj->base.map_list.hash.key << PAGE_SHIFT;

out:
	drm_gem_object_unreference(&obj->base);
unlock:
	mutex_unlock(&dev->struct_mutex);
	return ret;
}

static int
i915_gem_object_get_pages_gtt(struct drm_i915_gem_object *obj,
			      gfp_t gfpmask)
{
	int page_count, i;
	struct address_space *mapping;
	struct inode *inode;
	struct page *page;

	/* Get the list of pages out of our struct file.  They'll be pinned
	 * at this point until we release them.
	 */
	page_count = obj->base.size / PAGE_SIZE;
	BUG_ON(obj->pages != NULL);
	obj->pages = drm_malloc_ab(page_count, sizeof(struct page *));
	if (obj->pages == NULL)
		return -ENOMEM;

	inode = obj->base.filp->f_path.dentry->d_inode;
	mapping = inode->i_mapping;
	for (i = 0; i < page_count; i++) {
		page = read_cache_page_gfp(mapping, i,
					   GFP_HIGHUSER |
					   __GFP_COLD |
					   __GFP_RECLAIMABLE |
					   gfpmask);
		if (IS_ERR(page))
			goto err_pages;

		obj->pages[i] = page;
	}

	if (obj->tiling_mode != I915_TILING_NONE)
		i915_gem_object_do_bit_17_swizzle(obj);

	return 0;

err_pages:
	while (i--)
		page_cache_release(obj->pages[i]);

	drm_free_large(obj->pages);
	obj->pages = NULL;
	return PTR_ERR(page);
}

static void
i915_gem_object_put_pages_gtt(struct drm_i915_gem_object *obj)
{
	int page_count = obj->base.size / PAGE_SIZE;
	int i;

	BUG_ON(obj->madv == __I915_MADV_PURGED);

	if (obj->tiling_mode != I915_TILING_NONE)
		i915_gem_object_save_bit_17_swizzle(obj);

	if (obj->madv == I915_MADV_DONTNEED)
		obj->dirty = 0;

	for (i = 0; i < page_count; i++) {
		if (obj->dirty)
			set_page_dirty(obj->pages[i]);

		if (obj->madv == I915_MADV_WILLNEED)
			mark_page_accessed(obj->pages[i]);

		page_cache_release(obj->pages[i]);
	}
	obj->dirty = 0;

	drm_free_large(obj->pages);
	obj->pages = NULL;
}

void
i915_gem_object_move_to_active(struct drm_i915_gem_object *obj,
			       struct intel_ring_buffer *ring,
			       u32 seqno)
{
	struct drm_device *dev = obj->base.dev;
	struct drm_i915_private *dev_priv = dev->dev_private;

	BUG_ON(ring == NULL);
	obj->ring = ring;

	/* Add a reference if we're newly entering the active list. */
	if (!obj->active) {
		drm_gem_object_reference(&obj->base);
		obj->active = 1;
	}

	/* Move from whatever list we were on to the tail of execution. */
	list_move_tail(&obj->mm_list, &dev_priv->mm.active_list);
	list_move_tail(&obj->ring_list, &ring->active_list);

	obj->last_rendering_seqno = seqno;
	if (obj->fenced_gpu_access) {
		struct drm_i915_fence_reg *reg;

		BUG_ON(obj->fence_reg == I915_FENCE_REG_NONE);

		obj->last_fenced_seqno = seqno;
		obj->last_fenced_ring = ring;

		reg = &dev_priv->fence_regs[obj->fence_reg];
		list_move_tail(&reg->lru_list, &dev_priv->mm.fence_list);
	}
}

static void
i915_gem_object_move_off_active(struct drm_i915_gem_object *obj)
{
	list_del_init(&obj->ring_list);
	obj->last_rendering_seqno = 0;
}

static void
i915_gem_object_move_to_flushing(struct drm_i915_gem_object *obj)
{
	struct drm_device *dev = obj->base.dev;
	drm_i915_private_t *dev_priv = dev->dev_private;

	BUG_ON(!obj->active);
	list_move_tail(&obj->mm_list, &dev_priv->mm.flushing_list);

	i915_gem_object_move_off_active(obj);
}

static void
i915_gem_object_move_to_inactive(struct drm_i915_gem_object *obj)
{
	struct drm_device *dev = obj->base.dev;
	struct drm_i915_private *dev_priv = dev->dev_private;

	if (obj->pin_count != 0)
		list_move_tail(&obj->mm_list, &dev_priv->mm.pinned_list);
	else
		list_move_tail(&obj->mm_list, &dev_priv->mm.inactive_list);

	BUG_ON(!list_empty(&obj->gpu_write_list));
	BUG_ON(!obj->active);
	obj->ring = NULL;

	i915_gem_object_move_off_active(obj);
	obj->fenced_gpu_access = false;

	obj->active = 0;
	obj->pending_gpu_write = false;
	drm_gem_object_unreference(&obj->base);

	WARN_ON(i915_verify_lists(dev));
}

/* Immediately discard the backing storage */
static void
i915_gem_object_truncate(struct drm_i915_gem_object *obj)
{
	struct inode *inode;

	/* Our goal here is to return as much of the memory as
	 * is possible back to the system as we are called from OOM.
	 * To do this we must instruct the shmfs to drop all of its
	 * backing pages, *now*. Here we mirror the actions taken
	 * when by shmem_delete_inode() to release the backing store.
	 */
	inode = obj->base.filp->f_path.dentry->d_inode;
	truncate_inode_pages(inode->i_mapping, 0);
	if (inode->i_op->truncate_range)
		inode->i_op->truncate_range(inode, 0, (loff_t)-1);

	obj->madv = __I915_MADV_PURGED;
}

static inline int
i915_gem_object_is_purgeable(struct drm_i915_gem_object *obj)
{
	return obj->madv == I915_MADV_DONTNEED;
}

static void
i915_gem_process_flushing_list(struct drm_device *dev,
			       uint32_t flush_domains,
			       struct intel_ring_buffer *ring)
{
	struct drm_i915_gem_object *obj, *next;

	list_for_each_entry_safe(obj, next,
				 &ring->gpu_write_list,
				 gpu_write_list) {
		if (obj->base.write_domain & flush_domains) {
			uint32_t old_write_domain = obj->base.write_domain;

			obj->base.write_domain = 0;
			list_del_init(&obj->gpu_write_list);
			i915_gem_object_move_to_active(obj, ring,
						       i915_gem_next_request_seqno(dev, ring));

			trace_i915_gem_object_change_domain(obj,
							    obj->base.read_domains,
							    old_write_domain);
		}
	}
}

int
i915_add_request(struct drm_device *dev,
		 struct drm_file *file,
		 struct drm_i915_gem_request *request,
		 struct intel_ring_buffer *ring)
{
	drm_i915_private_t *dev_priv = dev->dev_private;
	struct drm_i915_file_private *file_priv = NULL;
	uint32_t seqno;
	int was_empty;
	int ret;

	BUG_ON(request == NULL);

	if (file != NULL)
		file_priv = file->driver_priv;

	ret = ring->add_request(ring, &seqno);
	if (ret)
	    return ret;

	ring->outstanding_lazy_request = false;

	request->seqno = seqno;
	request->ring = ring;
	request->emitted_jiffies = jiffies;
	was_empty = list_empty(&ring->request_list);
	list_add_tail(&request->list, &ring->request_list);

	if (file_priv) {
		spin_lock(&file_priv->mm.lock);
		request->file_priv = file_priv;
		list_add_tail(&request->client_list,
			      &file_priv->mm.request_list);
		spin_unlock(&file_priv->mm.lock);
	}

	if (!dev_priv->mm.suspended) {
		mod_timer(&dev_priv->hangcheck_timer,
			  jiffies + msecs_to_jiffies(DRM_I915_HANGCHECK_PERIOD));
		if (was_empty)
			queue_delayed_work(dev_priv->wq,
					   &dev_priv->mm.retire_work, HZ);
	}
	return 0;
}

static inline void
i915_gem_request_remove_from_client(struct drm_i915_gem_request *request)
{
	struct drm_i915_file_private *file_priv = request->file_priv;

	if (!file_priv)
		return;

	spin_lock(&file_priv->mm.lock);
	list_del(&request->client_list);
	request->file_priv = NULL;
	spin_unlock(&file_priv->mm.lock);
}

static void i915_gem_reset_ring_lists(struct drm_i915_private *dev_priv,
				      struct intel_ring_buffer *ring)
{
	while (!list_empty(&ring->request_list)) {
		struct drm_i915_gem_request *request;

		request = list_first_entry(&ring->request_list,
					   struct drm_i915_gem_request,
					   list);

		list_del(&request->list);
		i915_gem_request_remove_from_client(request);
		kfree(request);
	}

	while (!list_empty(&ring->active_list)) {
		struct drm_i915_gem_object *obj;

		obj = list_first_entry(&ring->active_list,
				       struct drm_i915_gem_object,
				       ring_list);

		obj->base.write_domain = 0;
		list_del_init(&obj->gpu_write_list);
		i915_gem_object_move_to_inactive(obj);
	}
}

static void i915_gem_reset_fences(struct drm_device *dev)
{
	struct drm_i915_private *dev_priv = dev->dev_private;
	int i;

	for (i = 0; i < 16; i++) {
		struct drm_i915_fence_reg *reg = &dev_priv->fence_regs[i];
		struct drm_i915_gem_object *obj = reg->obj;

		if (!obj)
			continue;

		if (obj->tiling_mode)
			i915_gem_release_mmap(obj);

		reg->obj->fence_reg = I915_FENCE_REG_NONE;
		reg->obj->fenced_gpu_access = false;
		reg->obj->last_fenced_seqno = 0;
		reg->obj->last_fenced_ring = NULL;
		i915_gem_clear_fence_reg(dev, reg);
	}
}

void i915_gem_reset(struct drm_device *dev)
{
	struct drm_i915_private *dev_priv = dev->dev_private;
	struct drm_i915_gem_object *obj;
	int i;

	for (i = 0; i < I915_NUM_RINGS; i++)
		i915_gem_reset_ring_lists(dev_priv, &dev_priv->ring[i]);

	/* Remove anything from the flushing lists. The GPU cache is likely
	 * to be lost on reset along with the data, so simply move the
	 * lost bo to the inactive list.
	 */
	while (!list_empty(&dev_priv->mm.flushing_list)) {
		obj= list_first_entry(&dev_priv->mm.flushing_list,
				      struct drm_i915_gem_object,
				      mm_list);

		obj->base.write_domain = 0;
		list_del_init(&obj->gpu_write_list);
		i915_gem_object_move_to_inactive(obj);
	}

	/* Move everything out of the GPU domains to ensure we do any
	 * necessary invalidation upon reuse.
	 */
	list_for_each_entry(obj,
			    &dev_priv->mm.inactive_list,
			    mm_list)
	{
		obj->base.read_domains &= ~I915_GEM_GPU_DOMAINS;
	}

	/* The fence registers are invalidated so clear them out */
	i915_gem_reset_fences(dev);
}

/**
 * This function clears the request list as sequence numbers are passed.
 */
static void
i915_gem_retire_requests_ring(struct drm_device *dev,
			      struct intel_ring_buffer *ring)
{
	drm_i915_private_t *dev_priv = dev->dev_private;
	uint32_t seqno;
	int i;

	if (!ring->status_page.page_addr ||
	    list_empty(&ring->request_list))
		return;

	WARN_ON(i915_verify_lists(dev));

	seqno = ring->get_seqno(ring);

	for (i = 0; i < I915_NUM_RINGS; i++)
		if (seqno >= ring->sync_seqno[i])
			ring->sync_seqno[i] = 0;

	while (!list_empty(&ring->request_list)) {
		struct drm_i915_gem_request *request;

		request = list_first_entry(&ring->request_list,
					   struct drm_i915_gem_request,
					   list);

		if (!i915_seqno_passed(seqno, request->seqno))
			break;

		trace_i915_gem_request_retire(dev, request->seqno);

		list_del(&request->list);
		i915_gem_request_remove_from_client(request);
		kfree(request);
	}

	/* Move any buffers on the active list that are no longer referenced
	 * by the ringbuffer to the flushing/inactive lists as appropriate.
	 */
	while (!list_empty(&ring->active_list)) {
		struct drm_i915_gem_object *obj;

		obj= list_first_entry(&ring->active_list,
				      struct drm_i915_gem_object,
				      ring_list);

		if (!i915_seqno_passed(seqno, obj->last_rendering_seqno))
			break;

		if (obj->base.write_domain != 0)
			i915_gem_object_move_to_flushing(obj);
		else
			i915_gem_object_move_to_inactive(obj);
	}

	if (unlikely (dev_priv->trace_irq_seqno &&
		      i915_seqno_passed(dev_priv->trace_irq_seqno, seqno))) {
		ring->irq_put(ring);
		dev_priv->trace_irq_seqno = 0;
	}

	WARN_ON(i915_verify_lists(dev));
}

void
i915_gem_retire_requests(struct drm_device *dev)
{
	drm_i915_private_t *dev_priv = dev->dev_private;
	int i;

	if (!list_empty(&dev_priv->mm.deferred_free_list)) {
	    struct drm_i915_gem_object *obj, *next;

	    /* We must be careful that during unbind() we do not
	     * accidentally infinitely recurse into retire requests.
	     * Currently:
	     *   retire -> free -> unbind -> wait -> retire_ring
	     */
	    list_for_each_entry_safe(obj, next,
				     &dev_priv->mm.deferred_free_list,
				     mm_list)
		    i915_gem_free_object_tail(obj);
	}

	for (i = 0; i < I915_NUM_RINGS; i++)
		i915_gem_retire_requests_ring(dev, &dev_priv->ring[i]);
}

static void
i915_gem_retire_work_handler(struct work_struct *work)
{
	drm_i915_private_t *dev_priv;
	struct drm_device *dev;

	dev_priv = container_of(work, drm_i915_private_t,
				mm.retire_work.work);
	dev = dev_priv->dev;

	/* Come back later if the device is busy... */
	if (!mutex_trylock(&dev->struct_mutex)) {
		queue_delayed_work(dev_priv->wq, &dev_priv->mm.retire_work, HZ);
		return;
	}

	i915_gem_retire_requests(dev);

	if (!dev_priv->mm.suspended &&
		(!list_empty(&dev_priv->ring[RCS].request_list) ||
		 !list_empty(&dev_priv->ring[VCS].request_list) ||
		 !list_empty(&dev_priv->ring[BCS].request_list)))
		queue_delayed_work(dev_priv->wq, &dev_priv->mm.retire_work, HZ);
	mutex_unlock(&dev->struct_mutex);
}

int
i915_do_wait_request(struct drm_device *dev, uint32_t seqno,
		     bool interruptible, struct intel_ring_buffer *ring)
{
	drm_i915_private_t *dev_priv = dev->dev_private;
	u32 ier;
	int ret = 0;

	BUG_ON(seqno == 0);

	if (atomic_read(&dev_priv->mm.wedged))
		return -EAGAIN;

	if (seqno == ring->outstanding_lazy_request) {
		struct drm_i915_gem_request *request;

		request = kzalloc(sizeof(*request), GFP_KERNEL);
		if (request == NULL)
			return -ENOMEM;

		ret = i915_add_request(dev, NULL, request, ring);
		if (ret) {
			kfree(request);
			return ret;
		}

		seqno = request->seqno;
	}

	if (!i915_seqno_passed(ring->get_seqno(ring), seqno)) {
		if (HAS_PCH_SPLIT(dev))
			ier = I915_READ(DEIER) | I915_READ(GTIER);
		else
			ier = I915_READ(IER);
		if (!ier) {
			DRM_ERROR("something (likely vbetool) disabled "
				  "interrupts, re-enabling\n");
			i915_driver_irq_preinstall(dev);
			i915_driver_irq_postinstall(dev);
		}

		trace_i915_gem_request_wait_begin(dev, seqno);

		ring->waiting_seqno = seqno;
		ring->irq_get(ring);
		if (interruptible)
			ret = wait_event_interruptible(ring->irq_queue,
				i915_seqno_passed(ring->get_seqno(ring), seqno)
				|| atomic_read(&dev_priv->mm.wedged));
		else
			wait_event(ring->irq_queue,
				i915_seqno_passed(ring->get_seqno(ring), seqno)
				|| atomic_read(&dev_priv->mm.wedged));

		ring->irq_put(ring);
		ring->waiting_seqno = 0;

		trace_i915_gem_request_wait_end(dev, seqno);
	}
	if (atomic_read(&dev_priv->mm.wedged))
		ret = -EAGAIN;

	if (ret && ret != -ERESTARTSYS)
		DRM_ERROR("%s returns %d (awaiting %d at %d, next %d)\n",
			  __func__, ret, seqno, ring->get_seqno(ring),
			  dev_priv->next_seqno);

	/* Directly dispatch request retiring.  While we have the work queue
	 * to handle this, the waiter on a request often wants an associated
	 * buffer to have made it to the inactive list, and we would need
	 * a separate wait queue to handle that.
	 */
	if (ret == 0)
		i915_gem_retire_requests_ring(dev, ring);

	return ret;
}

/**
 * Waits for a sequence number to be signaled, and cleans up the
 * request and object lists appropriately for that event.
 */
static int
i915_wait_request(struct drm_device *dev, uint32_t seqno,
		  struct intel_ring_buffer *ring)
{
	return i915_do_wait_request(dev, seqno, 1, ring);
}

/**
 * Ensures that all rendering to the object has completed and the object is
 * safe to unbind from the GTT or access from the CPU.
 */
int
i915_gem_object_wait_rendering(struct drm_i915_gem_object *obj,
			       bool interruptible)
{
	struct drm_device *dev = obj->base.dev;
	int ret;

	/* This function only exists to support waiting for existing rendering,
	 * not for emitting required flushes.
	 */
	BUG_ON((obj->base.write_domain & I915_GEM_GPU_DOMAINS) != 0);

	/* If there is rendering queued on the buffer being evicted, wait for
	 * it.
	 */
	if (obj->active) {
		ret = i915_do_wait_request(dev,
					   obj->last_rendering_seqno,
					   interruptible,
					   obj->ring);
		if (ret)
			return ret;
	}

	return 0;
}

/**
 * Unbinds an object from the GTT aperture.
 */
int
i915_gem_object_unbind(struct drm_i915_gem_object *obj)
{
	int ret = 0;

	if (obj->gtt_space == NULL)
		return 0;

	if (obj->pin_count != 0) {
		DRM_ERROR("Attempting to unbind pinned buffer\n");
		return -EINVAL;
	}

	/* blow away mappings if mapped through GTT */
	i915_gem_release_mmap(obj);

	/* Move the object to the CPU domain to ensure that
	 * any possible CPU writes while it's not in the GTT
	 * are flushed when we go to remap it. This will
	 * also ensure that all pending GPU writes are finished
	 * before we unbind.
	 */
	ret = i915_gem_object_set_to_cpu_domain(obj, 1);
	if (ret == -ERESTARTSYS)
		return ret;
	/* Continue on if we fail due to EIO, the GPU is hung so we
	 * should be safe and we need to cleanup or else we might
	 * cause memory corruption through use-after-free.
	 */
	if (ret) {
		i915_gem_clflush_object(obj);
		obj->base.read_domains = obj->base.write_domain = I915_GEM_DOMAIN_CPU;
	}

	/* release the fence reg _after_ flushing */
	ret = i915_gem_object_put_fence(obj);
	if (ret == -ERESTARTSYS)
		return ret;

	i915_gem_gtt_unbind_object(obj);
	i915_gem_object_put_pages_gtt(obj);

	list_del_init(&obj->gtt_list);
	list_del_init(&obj->mm_list);
	/* Avoid an unnecessary call to unbind on rebind. */
	obj->map_and_fenceable = true;

	drm_mm_put_block(obj->gtt_space);
	obj->gtt_space = NULL;
	obj->gtt_offset = 0;

	if (i915_gem_object_is_purgeable(obj))
		i915_gem_object_truncate(obj);

	trace_i915_gem_object_unbind(obj);

	return ret;
}

void
i915_gem_flush_ring(struct drm_device *dev,
		    struct intel_ring_buffer *ring,
		    uint32_t invalidate_domains,
		    uint32_t flush_domains)
{
	ring->flush(ring, invalidate_domains, flush_domains);
	i915_gem_process_flushing_list(dev, flush_domains, ring);
}

static int i915_ring_idle(struct drm_device *dev,
			  struct intel_ring_buffer *ring)
{
	if (list_empty(&ring->gpu_write_list) && list_empty(&ring->active_list))
		return 0;

	if (!list_empty(&ring->gpu_write_list))
		i915_gem_flush_ring(dev, ring,
				    I915_GEM_GPU_DOMAINS, I915_GEM_GPU_DOMAINS);
	return i915_wait_request(dev,
				 i915_gem_next_request_seqno(dev, ring),
				 ring);
}

int
i915_gpu_idle(struct drm_device *dev)
{
	drm_i915_private_t *dev_priv = dev->dev_private;
	bool lists_empty;
	int ret, i;

	lists_empty = (list_empty(&dev_priv->mm.flushing_list) &&
		       list_empty(&dev_priv->mm.active_list));
	if (lists_empty)
		return 0;

	/* Flush everything onto the inactive list. */
	for (i = 0; i < I915_NUM_RINGS; i++) {
		ret = i915_ring_idle(dev, &dev_priv->ring[i]);
		if (ret)
			return ret;
	}

	return 0;
}

static int sandybridge_write_fence_reg(struct drm_i915_gem_object *obj,
				       struct intel_ring_buffer *pipelined)
{
	struct drm_device *dev = obj->base.dev;
	drm_i915_private_t *dev_priv = dev->dev_private;
	u32 size = obj->gtt_space->size;
	int regnum = obj->fence_reg;
	uint64_t val;

	val = (uint64_t)((obj->gtt_offset + size - 4096) &
			 0xfffff000) << 32;
	val |= obj->gtt_offset & 0xfffff000;
	val |= (uint64_t)((obj->stride / 128) - 1) <<
		SANDYBRIDGE_FENCE_PITCH_SHIFT;

	if (obj->tiling_mode == I915_TILING_Y)
		val |= 1 << I965_FENCE_TILING_Y_SHIFT;
	val |= I965_FENCE_REG_VALID;

	if (pipelined) {
		int ret = intel_ring_begin(pipelined, 6);
		if (ret)
			return ret;

		intel_ring_emit(pipelined, MI_NOOP);
		intel_ring_emit(pipelined, MI_LOAD_REGISTER_IMM(2));
		intel_ring_emit(pipelined, FENCE_REG_SANDYBRIDGE_0 + regnum*8);
		intel_ring_emit(pipelined, (u32)val);
		intel_ring_emit(pipelined, FENCE_REG_SANDYBRIDGE_0 + regnum*8 + 4);
		intel_ring_emit(pipelined, (u32)(val >> 32));
		intel_ring_advance(pipelined);
	} else
		I915_WRITE64(FENCE_REG_SANDYBRIDGE_0 + regnum * 8, val);

	return 0;
}

static int i965_write_fence_reg(struct drm_i915_gem_object *obj,
				struct intel_ring_buffer *pipelined)
{
	struct drm_device *dev = obj->base.dev;
	drm_i915_private_t *dev_priv = dev->dev_private;
	u32 size = obj->gtt_space->size;
	int regnum = obj->fence_reg;
	uint64_t val;

	val = (uint64_t)((obj->gtt_offset + size - 4096) &
		    0xfffff000) << 32;
	val |= obj->gtt_offset & 0xfffff000;
	val |= ((obj->stride / 128) - 1) << I965_FENCE_PITCH_SHIFT;
	if (obj->tiling_mode == I915_TILING_Y)
		val |= 1 << I965_FENCE_TILING_Y_SHIFT;
	val |= I965_FENCE_REG_VALID;

	if (pipelined) {
		int ret = intel_ring_begin(pipelined, 6);
		if (ret)
			return ret;

		intel_ring_emit(pipelined, MI_NOOP);
		intel_ring_emit(pipelined, MI_LOAD_REGISTER_IMM(2));
		intel_ring_emit(pipelined, FENCE_REG_965_0 + regnum*8);
		intel_ring_emit(pipelined, (u32)val);
		intel_ring_emit(pipelined, FENCE_REG_965_0 + regnum*8 + 4);
		intel_ring_emit(pipelined, (u32)(val >> 32));
		intel_ring_advance(pipelined);
	} else
		I915_WRITE64(FENCE_REG_965_0 + regnum * 8, val);

	return 0;
}

static int i915_write_fence_reg(struct drm_i915_gem_object *obj,
				struct intel_ring_buffer *pipelined)
{
	struct drm_device *dev = obj->base.dev;
	drm_i915_private_t *dev_priv = dev->dev_private;
	u32 size = obj->gtt_space->size;
	u32 fence_reg, val, pitch_val;
	int tile_width;

	if (WARN((obj->gtt_offset & ~I915_FENCE_START_MASK) ||
		 (size & -size) != size ||
		 (obj->gtt_offset & (size - 1)),
		 "object 0x%08x [fenceable? %d] not 1M or pot-size (0x%08x) aligned\n",
		 obj->gtt_offset, obj->map_and_fenceable, size))
		return -EINVAL;

	if (obj->tiling_mode == I915_TILING_Y && HAS_128_BYTE_Y_TILING(dev))
		tile_width = 128;
	else
		tile_width = 512;

	/* Note: pitch better be a power of two tile widths */
	pitch_val = obj->stride / tile_width;
	pitch_val = ffs(pitch_val) - 1;

	val = obj->gtt_offset;
	if (obj->tiling_mode == I915_TILING_Y)
		val |= 1 << I830_FENCE_TILING_Y_SHIFT;
	val |= I915_FENCE_SIZE_BITS(size);
	val |= pitch_val << I830_FENCE_PITCH_SHIFT;
	val |= I830_FENCE_REG_VALID;

	fence_reg = obj->fence_reg;
	if (fence_reg < 8)
		fence_reg = FENCE_REG_830_0 + fence_reg * 4;
	else
		fence_reg = FENCE_REG_945_8 + (fence_reg - 8) * 4;

	if (pipelined) {
		int ret = intel_ring_begin(pipelined, 4);
		if (ret)
			return ret;

		intel_ring_emit(pipelined, MI_NOOP);
		intel_ring_emit(pipelined, MI_LOAD_REGISTER_IMM(1));
		intel_ring_emit(pipelined, fence_reg);
		intel_ring_emit(pipelined, val);
		intel_ring_advance(pipelined);
	} else
		I915_WRITE(fence_reg, val);

	return 0;
}

static int i830_write_fence_reg(struct drm_i915_gem_object *obj,
				struct intel_ring_buffer *pipelined)
{
	struct drm_device *dev = obj->base.dev;
	drm_i915_private_t *dev_priv = dev->dev_private;
	u32 size = obj->gtt_space->size;
	int regnum = obj->fence_reg;
	uint32_t val;
	uint32_t pitch_val;

	if (WARN((obj->gtt_offset & ~I830_FENCE_START_MASK) ||
		 (size & -size) != size ||
		 (obj->gtt_offset & (size - 1)),
		 "object 0x%08x not 512K or pot-size 0x%08x aligned\n",
		 obj->gtt_offset, size))
		return -EINVAL;

	pitch_val = obj->stride / 128;
	pitch_val = ffs(pitch_val) - 1;

	val = obj->gtt_offset;
	if (obj->tiling_mode == I915_TILING_Y)
		val |= 1 << I830_FENCE_TILING_Y_SHIFT;
	val |= I830_FENCE_SIZE_BITS(size);
	val |= pitch_val << I830_FENCE_PITCH_SHIFT;
	val |= I830_FENCE_REG_VALID;

	if (pipelined) {
		int ret = intel_ring_begin(pipelined, 4);
		if (ret)
			return ret;

		intel_ring_emit(pipelined, MI_NOOP);
		intel_ring_emit(pipelined, MI_LOAD_REGISTER_IMM(1));
		intel_ring_emit(pipelined, FENCE_REG_830_0 + regnum*4);
		intel_ring_emit(pipelined, val);
		intel_ring_advance(pipelined);
	} else
		I915_WRITE(FENCE_REG_830_0 + regnum * 4, val);

	return 0;
}

static bool ring_passed_seqno(struct intel_ring_buffer *ring, u32 seqno)
{
	return i915_seqno_passed(ring->get_seqno(ring), seqno);
}

static int
i915_gem_object_flush_fence(struct drm_i915_gem_object *obj,
			    struct intel_ring_buffer *pipelined,
			    bool interruptible)
{
	int ret;

	if (obj->fenced_gpu_access) {
		if (obj->base.write_domain & I915_GEM_GPU_DOMAINS)
			i915_gem_flush_ring(obj->base.dev,
					    obj->last_fenced_ring,
					    0, obj->base.write_domain);

		obj->fenced_gpu_access = false;
	}

	if (obj->last_fenced_seqno && pipelined != obj->last_fenced_ring) {
		if (!ring_passed_seqno(obj->last_fenced_ring,
				       obj->last_fenced_seqno)) {
			ret = i915_do_wait_request(obj->base.dev,
						   obj->last_fenced_seqno,
						   interruptible,
						   obj->last_fenced_ring);
			if (ret)
				return ret;
		}

		obj->last_fenced_seqno = 0;
		obj->last_fenced_ring = NULL;
	}

	return 0;
}

int
i915_gem_object_put_fence(struct drm_i915_gem_object *obj)
{
	int ret;

	if (obj->tiling_mode)
		i915_gem_release_mmap(obj);

	ret = i915_gem_object_flush_fence(obj, NULL, true);
	if (ret)
		return ret;

	if (obj->fence_reg != I915_FENCE_REG_NONE) {
		struct drm_i915_private *dev_priv = obj->base.dev->dev_private;
		i915_gem_clear_fence_reg(obj->base.dev,
					 &dev_priv->fence_regs[obj->fence_reg]);

		obj->fence_reg = I915_FENCE_REG_NONE;
	}

	return 0;
}

static struct drm_i915_fence_reg *
i915_find_fence_reg(struct drm_device *dev,
		    struct intel_ring_buffer *pipelined)
{
	struct drm_i915_private *dev_priv = dev->dev_private;
	struct drm_i915_fence_reg *reg, *first, *avail;
	int i;

	/* First try to find a free reg */
	avail = NULL;
	for (i = dev_priv->fence_reg_start; i < dev_priv->num_fence_regs; i++) {
		reg = &dev_priv->fence_regs[i];
		if (!reg->obj)
			return reg;

		if (!reg->obj->pin_count)
			avail = reg;
	}

	if (avail == NULL)
		return NULL;

	/* None available, try to steal one or wait for a user to finish */
	avail = first = NULL;
	list_for_each_entry(reg, &dev_priv->mm.fence_list, lru_list) {
		if (reg->obj->pin_count)
			continue;

		if (first == NULL)
			first = reg;

		if (!pipelined ||
		    !reg->obj->last_fenced_ring ||
		    reg->obj->last_fenced_ring == pipelined) {
			avail = reg;
			break;
		}
	}

	if (avail == NULL)
		avail = first;

	return avail;
}

/**
 * i915_gem_object_get_fence - set up a fence reg for an object
 * @obj: object to map through a fence reg
 * @pipelined: ring on which to queue the change, or NULL for CPU access
 * @interruptible: must we wait uninterruptibly for the register to retire?
 *
 * When mapping objects through the GTT, userspace wants to be able to write
 * to them without having to worry about swizzling if the object is tiled.
 *
 * This function walks the fence regs looking for a free one for @obj,
 * stealing one if it can't find any.
 *
 * It then sets up the reg based on the object's properties: address, pitch
 * and tiling format.
 */
int
i915_gem_object_get_fence(struct drm_i915_gem_object *obj,
			  struct intel_ring_buffer *pipelined,
			  bool interruptible)
{
	struct drm_device *dev = obj->base.dev;
	struct drm_i915_private *dev_priv = dev->dev_private;
	struct drm_i915_fence_reg *reg;
	int ret;

	/* XXX disable pipelining. There are bugs. Shocking. */
	pipelined = NULL;

	/* Just update our place in the LRU if our fence is getting reused. */
	if (obj->fence_reg != I915_FENCE_REG_NONE) {
		reg = &dev_priv->fence_regs[obj->fence_reg];
		list_move_tail(&reg->lru_list, &dev_priv->mm.fence_list);

		if (!obj->fenced_gpu_access && !obj->last_fenced_seqno)
			pipelined = NULL;

		if (!pipelined) {
			if (reg->setup_seqno) {
				if (!ring_passed_seqno(obj->last_fenced_ring,
						       reg->setup_seqno)) {
					ret = i915_do_wait_request(obj->base.dev,
								   reg->setup_seqno,
								   interruptible,
								   obj->last_fenced_ring);
					if (ret)
						return ret;
				}

				reg->setup_seqno = 0;
			}
		} else if (obj->last_fenced_ring &&
			   obj->last_fenced_ring != pipelined) {
			ret = i915_gem_object_flush_fence(obj,
							  pipelined,
							  interruptible);
			if (ret)
				return ret;
		} else if (obj->tiling_changed) {
			if (obj->fenced_gpu_access) {
				if (obj->base.write_domain & I915_GEM_GPU_DOMAINS)
					i915_gem_flush_ring(obj->base.dev, obj->ring,
							    0, obj->base.write_domain);

				obj->fenced_gpu_access = false;
			}
		}

		if (!obj->fenced_gpu_access && !obj->last_fenced_seqno)
			pipelined = NULL;
		BUG_ON(!pipelined && reg->setup_seqno);

		if (obj->tiling_changed) {
			if (pipelined) {
				reg->setup_seqno =
					i915_gem_next_request_seqno(dev, pipelined);
				obj->last_fenced_seqno = reg->setup_seqno;
				obj->last_fenced_ring = pipelined;
			}
			goto update;
		}

		return 0;
	}

	reg = i915_find_fence_reg(dev, pipelined);
	if (reg == NULL)
		return -ENOSPC;

	ret = i915_gem_object_flush_fence(obj, pipelined, interruptible);
	if (ret)
		return ret;

	if (reg->obj) {
		struct drm_i915_gem_object *old = reg->obj;

		drm_gem_object_reference(&old->base);

		if (old->tiling_mode)
			i915_gem_release_mmap(old);

		ret = i915_gem_object_flush_fence(old,
						  pipelined,
						  interruptible);
		if (ret) {
			drm_gem_object_unreference(&old->base);
			return ret;
		}

		if (old->last_fenced_seqno == 0 && obj->last_fenced_seqno == 0)
			pipelined = NULL;

		old->fence_reg = I915_FENCE_REG_NONE;
		old->last_fenced_ring = pipelined;
		old->last_fenced_seqno =
			pipelined ? i915_gem_next_request_seqno(dev, pipelined) : 0;

		drm_gem_object_unreference(&old->base);
	} else if (obj->last_fenced_seqno == 0)
		pipelined = NULL;

	reg->obj = obj;
	list_move_tail(&reg->lru_list, &dev_priv->mm.fence_list);
	obj->fence_reg = reg - dev_priv->fence_regs;
	obj->last_fenced_ring = pipelined;

	reg->setup_seqno =
		pipelined ? i915_gem_next_request_seqno(dev, pipelined) : 0;
	obj->last_fenced_seqno = reg->setup_seqno;

update:
	obj->tiling_changed = false;
	switch (INTEL_INFO(dev)->gen) {
	case 6:
		ret = sandybridge_write_fence_reg(obj, pipelined);
		break;
	case 5:
	case 4:
		ret = i965_write_fence_reg(obj, pipelined);
		break;
	case 3:
		ret = i915_write_fence_reg(obj, pipelined);
		break;
	case 2:
		ret = i830_write_fence_reg(obj, pipelined);
		break;
	}

	return ret;
}

/**
 * i915_gem_clear_fence_reg - clear out fence register info
 * @obj: object to clear
 *
 * Zeroes out the fence register itself and clears out the associated
 * data structures in dev_priv and obj.
 */
static void
i915_gem_clear_fence_reg(struct drm_device *dev,
			 struct drm_i915_fence_reg *reg)
{
	drm_i915_private_t *dev_priv = dev->dev_private;
	uint32_t fence_reg = reg - dev_priv->fence_regs;

	switch (INTEL_INFO(dev)->gen) {
	case 6:
		I915_WRITE64(FENCE_REG_SANDYBRIDGE_0 + fence_reg*8, 0);
		break;
	case 5:
	case 4:
		I915_WRITE64(FENCE_REG_965_0 + fence_reg*8, 0);
		break;
	case 3:
		if (fence_reg >= 8)
			fence_reg = FENCE_REG_945_8 + (fence_reg - 8) * 4;
		else
	case 2:
			fence_reg = FENCE_REG_830_0 + fence_reg * 4;

		I915_WRITE(fence_reg, 0);
		break;
	}

	list_del_init(&reg->lru_list);
	reg->obj = NULL;
	reg->setup_seqno = 0;
}

/**
 * Finds free space in the GTT aperture and binds the object there.
 */
static int
i915_gem_object_bind_to_gtt(struct drm_i915_gem_object *obj,
			    unsigned alignment,
			    bool map_and_fenceable)
{
	struct drm_device *dev = obj->base.dev;
	drm_i915_private_t *dev_priv = dev->dev_private;
	struct drm_mm_node *free_space;
	gfp_t gfpmask = __GFP_NORETRY | __GFP_NOWARN;
	u32 size, fence_size, fence_alignment, unfenced_alignment;
	bool mappable, fenceable;
	int ret;

	if (obj->madv != I915_MADV_WILLNEED) {
		DRM_ERROR("Attempting to bind a purgeable object\n");
		return -EINVAL;
	}

	fence_size = i915_gem_get_gtt_size(obj);
	fence_alignment = i915_gem_get_gtt_alignment(obj);
	unfenced_alignment = i915_gem_get_unfenced_gtt_alignment(obj);

	if (alignment == 0)
		alignment = map_and_fenceable ? fence_alignment :
						unfenced_alignment;
	if (map_and_fenceable && alignment & (fence_alignment - 1)) {
		DRM_ERROR("Invalid object alignment requested %u\n", alignment);
		return -EINVAL;
	}

	size = map_and_fenceable ? fence_size : obj->base.size;

	/* If the object is bigger than the entire aperture, reject it early
	 * before evicting everything in a vain attempt to find space.
	 */
	if (obj->base.size >
	    (map_and_fenceable ? dev_priv->mm.gtt_mappable_end : dev_priv->mm.gtt_total)) {
		DRM_ERROR("Attempting to bind an object larger than the aperture\n");
		return -E2BIG;
	}

 search_free:
	if (map_and_fenceable)
		free_space =
			drm_mm_search_free_in_range(&dev_priv->mm.gtt_space,
						    size, alignment, 0,
						    dev_priv->mm.gtt_mappable_end,
						    0);
	else
		free_space = drm_mm_search_free(&dev_priv->mm.gtt_space,
						size, alignment, 0);

	if (free_space != NULL) {
		if (map_and_fenceable)
			obj->gtt_space =
				drm_mm_get_block_range_generic(free_space,
							       size, alignment, 0,
							       dev_priv->mm.gtt_mappable_end,
							       0);
		else
			obj->gtt_space =
				drm_mm_get_block(free_space, size, alignment);
	}
	if (obj->gtt_space == NULL) {
		/* If the gtt is empty and we're still having trouble
		 * fitting our object in, we're out of memory.
		 */
		ret = i915_gem_evict_something(dev, size, alignment,
					       map_and_fenceable);
		if (ret)
			return ret;

		goto search_free;
	}

	ret = i915_gem_object_get_pages_gtt(obj, gfpmask);
	if (ret) {
		drm_mm_put_block(obj->gtt_space);
		obj->gtt_space = NULL;

		if (ret == -ENOMEM) {
			/* first try to clear up some space from the GTT */
			ret = i915_gem_evict_something(dev, size,
						       alignment,
						       map_and_fenceable);
			if (ret) {
				/* now try to shrink everyone else */
				if (gfpmask) {
					gfpmask = 0;
					goto search_free;
				}

				return ret;
			}

			goto search_free;
		}

		return ret;
	}

	ret = i915_gem_gtt_bind_object(obj);
	if (ret) {
		i915_gem_object_put_pages_gtt(obj);
		drm_mm_put_block(obj->gtt_space);
		obj->gtt_space = NULL;

		ret = i915_gem_evict_something(dev, size,
					       alignment, map_and_fenceable);
		if (ret)
			return ret;

		goto search_free;
	}

	list_add_tail(&obj->gtt_list, &dev_priv->mm.gtt_list);
	list_add_tail(&obj->mm_list, &dev_priv->mm.inactive_list);

	/* Assert that the object is not currently in any GPU domain. As it
	 * wasn't in the GTT, there shouldn't be any way it could have been in
	 * a GPU cache
	 */
	BUG_ON(obj->base.read_domains & I915_GEM_GPU_DOMAINS);
	BUG_ON(obj->base.write_domain & I915_GEM_GPU_DOMAINS);

	obj->gtt_offset = obj->gtt_space->start;

	fenceable =
		obj->gtt_space->size == fence_size &&
		(obj->gtt_space->start & (fence_alignment -1)) == 0;

	mappable =
		obj->gtt_offset + obj->base.size <= dev_priv->mm.gtt_mappable_end;

	obj->map_and_fenceable = mappable && fenceable;

	trace_i915_gem_object_bind(obj, obj->gtt_offset, map_and_fenceable);
	return 0;
}

void
i915_gem_clflush_object(struct drm_i915_gem_object *obj)
{
	/* If we don't have a page list set up, then we're not pinned
	 * to GPU, and we can ignore the cache flush because it'll happen
	 * again at bind time.
	 */
	if (obj->pages == NULL)
		return;

	trace_i915_gem_object_clflush(obj);

	drm_clflush_pages(obj->pages, obj->base.size / PAGE_SIZE);
}

/** Flushes any GPU write domain for the object if it's dirty. */
static void
i915_gem_object_flush_gpu_write_domain(struct drm_i915_gem_object *obj)
{
	struct drm_device *dev = obj->base.dev;

	if ((obj->base.write_domain & I915_GEM_GPU_DOMAINS) == 0)
		return;

	/* Queue the GPU write cache flushing we need. */
	i915_gem_flush_ring(dev, obj->ring, 0, obj->base.write_domain);
	BUG_ON(obj->base.write_domain);
}

/** Flushes the GTT write domain for the object if it's dirty. */
static void
i915_gem_object_flush_gtt_write_domain(struct drm_i915_gem_object *obj)
{
	uint32_t old_write_domain;

	if (obj->base.write_domain != I915_GEM_DOMAIN_GTT)
		return;

	/* No actual flushing is required for the GTT write domain.   Writes
	 * to it immediately go to main memory as far as we know, so there's
	 * no chipset flush.  It also doesn't land in render cache.
	 */
	i915_gem_release_mmap(obj);

	old_write_domain = obj->base.write_domain;
	obj->base.write_domain = 0;

	trace_i915_gem_object_change_domain(obj,
					    obj->base.read_domains,
					    old_write_domain);
}

/** Flushes the CPU write domain for the object if it's dirty. */
static void
i915_gem_object_flush_cpu_write_domain(struct drm_i915_gem_object *obj)
{
	uint32_t old_write_domain;

	if (obj->base.write_domain != I915_GEM_DOMAIN_CPU)
		return;

	i915_gem_clflush_object(obj);
	intel_gtt_chipset_flush();
	old_write_domain = obj->base.write_domain;
	obj->base.write_domain = 0;

	trace_i915_gem_object_change_domain(obj,
					    obj->base.read_domains,
					    old_write_domain);
}

/**
 * Moves a single object to the GTT read, and possibly write domain.
 *
 * This function returns when the move is complete, including waiting on
 * flushes to occur.
 */
int
i915_gem_object_set_to_gtt_domain(struct drm_i915_gem_object *obj, bool write)
{
	uint32_t old_write_domain, old_read_domains;
	int ret;

	/* Not valid to be called on unbound objects. */
	if (obj->gtt_space == NULL)
		return -EINVAL;

	i915_gem_object_flush_gpu_write_domain(obj);
	if (obj->pending_gpu_write || write) {
		ret = i915_gem_object_wait_rendering(obj, true);
		if (ret)
			return ret;
	}

	i915_gem_object_flush_cpu_write_domain(obj);

	old_write_domain = obj->base.write_domain;
	old_read_domains = obj->base.read_domains;

	/* It should now be out of any other write domains, and we can update
	 * the domain values for our changes.
	 */
	BUG_ON((obj->base.write_domain & ~I915_GEM_DOMAIN_GTT) != 0);
	obj->base.read_domains |= I915_GEM_DOMAIN_GTT;
	if (write) {
		obj->base.read_domains = I915_GEM_DOMAIN_GTT;
		obj->base.write_domain = I915_GEM_DOMAIN_GTT;
		obj->dirty = 1;
	}

	trace_i915_gem_object_change_domain(obj,
					    old_read_domains,
					    old_write_domain);

	return 0;
}

/*
 * Prepare buffer for display plane. Use uninterruptible for possible flush
 * wait, as in modesetting process we're not supposed to be interrupted.
 */
int
i915_gem_object_set_to_display_plane(struct drm_i915_gem_object *obj,
				     struct intel_ring_buffer *pipelined)
{
	uint32_t old_read_domains;
	int ret;

	/* Not valid to be called on unbound objects. */
	if (obj->gtt_space == NULL)
		return -EINVAL;

	i915_gem_object_flush_gpu_write_domain(obj);

	/* Currently, we are always called from an non-interruptible context. */
	if (pipelined != obj->ring) {
		ret = i915_gem_object_wait_rendering(obj, false);
		if (ret)
			return ret;
	}

	i915_gem_object_flush_cpu_write_domain(obj);

	old_read_domains = obj->base.read_domains;
	obj->base.read_domains |= I915_GEM_DOMAIN_GTT;

	trace_i915_gem_object_change_domain(obj,
					    old_read_domains,
					    obj->base.write_domain);

	return 0;
}

int
i915_gem_object_flush_gpu(struct drm_i915_gem_object *obj,
			  bool interruptible)
{
	if (!obj->active)
		return 0;

	if (obj->base.write_domain & I915_GEM_GPU_DOMAINS)
		i915_gem_flush_ring(obj->base.dev, obj->ring,
				    0, obj->base.write_domain);

	return i915_gem_object_wait_rendering(obj, interruptible);
}

/**
 * Moves a single object to the CPU read, and possibly write domain.
 *
 * This function returns when the move is complete, including waiting on
 * flushes to occur.
 */
static int
i915_gem_object_set_to_cpu_domain(struct drm_i915_gem_object *obj, bool write)
{
	uint32_t old_write_domain, old_read_domains;
	int ret;

	i915_gem_object_flush_gpu_write_domain(obj);
	ret = i915_gem_object_wait_rendering(obj, true);
	if (ret)
		return ret;

	i915_gem_object_flush_gtt_write_domain(obj);

	/* If we have a partially-valid cache of the object in the CPU,
	 * finish invalidating it and free the per-page flags.
	 */
	i915_gem_object_set_to_full_cpu_read_domain(obj);

	old_write_domain = obj->base.write_domain;
	old_read_domains = obj->base.read_domains;

	/* Flush the CPU cache if it's still invalid. */
	if ((obj->base.read_domains & I915_GEM_DOMAIN_CPU) == 0) {
		i915_gem_clflush_object(obj);

		obj->base.read_domains |= I915_GEM_DOMAIN_CPU;
	}

	/* It should now be out of any other write domains, and we can update
	 * the domain values for our changes.
	 */
	BUG_ON((obj->base.write_domain & ~I915_GEM_DOMAIN_CPU) != 0);

	/* If we're writing through the CPU, then the GPU read domains will
	 * need to be invalidated at next use.
	 */
	if (write) {
		obj->base.read_domains = I915_GEM_DOMAIN_CPU;
		obj->base.write_domain = I915_GEM_DOMAIN_CPU;
	}

	trace_i915_gem_object_change_domain(obj,
					    old_read_domains,
					    old_write_domain);

	return 0;
}

/**
 * Moves the object from a partially CPU read to a full one.
 *
 * Note that this only resolves i915_gem_object_set_cpu_read_domain_range(),
 * and doesn't handle transitioning from !(read_domains & I915_GEM_DOMAIN_CPU).
 */
static void
i915_gem_object_set_to_full_cpu_read_domain(struct drm_i915_gem_object *obj)
{
	if (!obj->page_cpu_valid)
		return;

	/* If we're partially in the CPU read domain, finish moving it in.
	 */
	if (obj->base.read_domains & I915_GEM_DOMAIN_CPU) {
		int i;

		for (i = 0; i <= (obj->base.size - 1) / PAGE_SIZE; i++) {
			if (obj->page_cpu_valid[i])
				continue;
			drm_clflush_pages(obj->pages + i, 1);
		}
	}

	/* Free the page_cpu_valid mappings which are now stale, whether
	 * or not we've got I915_GEM_DOMAIN_CPU.
	 */
	kfree(obj->page_cpu_valid);
	obj->page_cpu_valid = NULL;
}

/**
 * Set the CPU read domain on a range of the object.
 *
 * The object ends up with I915_GEM_DOMAIN_CPU in its read flags although it's
 * not entirely valid.  The page_cpu_valid member of the object flags which
 * pages have been flushed, and will be respected by
 * i915_gem_object_set_to_cpu_domain() if it's called on to get a valid mapping
 * of the whole object.
 *
 * This function returns when the move is complete, including waiting on
 * flushes to occur.
 */
static int
i915_gem_object_set_cpu_read_domain_range(struct drm_i915_gem_object *obj,
					  uint64_t offset, uint64_t size)
{
	uint32_t old_read_domains;
	int i, ret;

	if (offset == 0 && size == obj->base.size)
		return i915_gem_object_set_to_cpu_domain(obj, 0);

	i915_gem_object_flush_gpu_write_domain(obj);
	ret = i915_gem_object_wait_rendering(obj, true);
	if (ret)
		return ret;

	i915_gem_object_flush_gtt_write_domain(obj);

	/* If we're already fully in the CPU read domain, we're done. */
	if (obj->page_cpu_valid == NULL &&
	    (obj->base.read_domains & I915_GEM_DOMAIN_CPU) != 0)
		return 0;

	/* Otherwise, create/clear the per-page CPU read domain flag if we're
	 * newly adding I915_GEM_DOMAIN_CPU
	 */
	if (obj->page_cpu_valid == NULL) {
		obj->page_cpu_valid = kzalloc(obj->base.size / PAGE_SIZE,
					      GFP_KERNEL);
		if (obj->page_cpu_valid == NULL)
			return -ENOMEM;
	} else if ((obj->base.read_domains & I915_GEM_DOMAIN_CPU) == 0)
		memset(obj->page_cpu_valid, 0, obj->base.size / PAGE_SIZE);

	/* Flush the cache on any pages that are still invalid from the CPU's
	 * perspective.
	 */
	for (i = offset / PAGE_SIZE; i <= (offset + size - 1) / PAGE_SIZE;
	     i++) {
		if (obj->page_cpu_valid[i])
			continue;

		drm_clflush_pages(obj->pages + i, 1);

		obj->page_cpu_valid[i] = 1;
	}

	/* It should now be out of any other write domains, and we can update
	 * the domain values for our changes.
	 */
	BUG_ON((obj->base.write_domain & ~I915_GEM_DOMAIN_CPU) != 0);

	old_read_domains = obj->base.read_domains;
	obj->base.read_domains |= I915_GEM_DOMAIN_CPU;

	trace_i915_gem_object_change_domain(obj,
					    old_read_domains,
					    obj->base.write_domain);

	return 0;
}

/* Throttle our rendering by waiting until the ring has completed our requests
 * emitted over 20 msec ago.
 *
 * Note that if we were to use the current jiffies each time around the loop,
 * we wouldn't escape the function with any frames outstanding if the time to
 * render a frame was over 20ms.
 *
 * This should get us reasonable parallelism between CPU and GPU but also
 * relatively low latency when blocking on a particular request to finish.
 */
static int
i915_gem_ring_throttle(struct drm_device *dev, struct drm_file *file)
{
	struct drm_i915_private *dev_priv = dev->dev_private;
	struct drm_i915_file_private *file_priv = file->driver_priv;
	unsigned long recent_enough = jiffies - msecs_to_jiffies(20);
	struct drm_i915_gem_request *request;
	struct intel_ring_buffer *ring = NULL;
	u32 seqno = 0;
	int ret;

	spin_lock(&file_priv->mm.lock);
	list_for_each_entry(request, &file_priv->mm.request_list, client_list) {
		if (time_after_eq(request->emitted_jiffies, recent_enough))
			break;

		ring = request->ring;
		seqno = request->seqno;
	}
	spin_unlock(&file_priv->mm.lock);

	if (seqno == 0)
		return 0;

	ret = 0;
	if (!i915_seqno_passed(ring->get_seqno(ring), seqno)) {
		/* And wait for the seqno passing without holding any locks and
		 * causing extra latency for others. This is safe as the irq
		 * generation is designed to be run atomically and so is
		 * lockless.
		 */
		ring->irq_get(ring);
		ret = wait_event_interruptible(ring->irq_queue,
					       i915_seqno_passed(ring->get_seqno(ring), seqno)
					       || atomic_read(&dev_priv->mm.wedged));
		ring->irq_put(ring);

		if (ret == 0 && atomic_read(&dev_priv->mm.wedged))
			ret = -EIO;
	}

	if (ret == 0)
		queue_delayed_work(dev_priv->wq, &dev_priv->mm.retire_work, 0);

	return ret;
}

int
i915_gem_object_pin(struct drm_i915_gem_object *obj,
		    uint32_t alignment,
		    bool map_and_fenceable)
{
	struct drm_device *dev = obj->base.dev;
	struct drm_i915_private *dev_priv = dev->dev_private;
	int ret;

	BUG_ON(obj->pin_count == DRM_I915_GEM_OBJECT_MAX_PIN_COUNT);
	WARN_ON(i915_verify_lists(dev));

	if (obj->gtt_space != NULL) {
		if ((alignment && obj->gtt_offset & (alignment - 1)) ||
		    (map_and_fenceable && !obj->map_and_fenceable)) {
			WARN(obj->pin_count,
			     "bo is already pinned with incorrect alignment:"
			     " offset=%x, req.alignment=%x, req.map_and_fenceable=%d,"
			     " obj->map_and_fenceable=%d\n",
			     obj->gtt_offset, alignment,
			     map_and_fenceable,
			     obj->map_and_fenceable);
			ret = i915_gem_object_unbind(obj);
			if (ret)
				return ret;
		}
	}

	if (obj->gtt_space == NULL) {
		ret = i915_gem_object_bind_to_gtt(obj, alignment,
						  map_and_fenceable);
		if (ret)
			return ret;
	}

	if (obj->pin_count++ == 0) {
		if (!obj->active)
			list_move_tail(&obj->mm_list,
				       &dev_priv->mm.pinned_list);
	}
	obj->pin_mappable |= map_and_fenceable;

	WARN_ON(i915_verify_lists(dev));
	return 0;
}

void
i915_gem_object_unpin(struct drm_i915_gem_object *obj)
{
	struct drm_device *dev = obj->base.dev;
	drm_i915_private_t *dev_priv = dev->dev_private;

	WARN_ON(i915_verify_lists(dev));
	BUG_ON(obj->pin_count == 0);
	BUG_ON(obj->gtt_space == NULL);

	if (--obj->pin_count == 0) {
		if (!obj->active)
			list_move_tail(&obj->mm_list,
				       &dev_priv->mm.inactive_list);
		obj->pin_mappable = false;
	}
	WARN_ON(i915_verify_lists(dev));
}

int
i915_gem_pin_ioctl(struct drm_device *dev, void *data,
		   struct drm_file *file)
{
	struct drm_i915_gem_pin *args = data;
	struct drm_i915_gem_object *obj;
	int ret;

	ret = i915_mutex_lock_interruptible(dev);
	if (ret)
		return ret;

	obj = to_intel_bo(drm_gem_object_lookup(dev, file, args->handle));
	if (obj == NULL) {
		ret = -ENOENT;
		goto unlock;
	}

	if (obj->madv != I915_MADV_WILLNEED) {
		DRM_ERROR("Attempting to pin a purgeable buffer\n");
		ret = -EINVAL;
		goto out;
	}

	if (obj->pin_filp != NULL && obj->pin_filp != file) {
		DRM_ERROR("Already pinned in i915_gem_pin_ioctl(): %d\n",
			  args->handle);
		ret = -EINVAL;
		goto out;
	}

	obj->user_pin_count++;
	obj->pin_filp = file;
	if (obj->user_pin_count == 1) {
		ret = i915_gem_object_pin(obj, args->alignment, true);
		if (ret)
			goto out;
	}

	/* XXX - flush the CPU caches for pinned objects
	 * as the X server doesn't manage domains yet
	 */
	i915_gem_object_flush_cpu_write_domain(obj);
	args->offset = obj->gtt_offset;
out:
	drm_gem_object_unreference(&obj->base);
unlock:
	mutex_unlock(&dev->struct_mutex);
	return ret;
}

int
i915_gem_unpin_ioctl(struct drm_device *dev, void *data,
		     struct drm_file *file)
{
	struct drm_i915_gem_pin *args = data;
	struct drm_i915_gem_object *obj;
	int ret;

	ret = i915_mutex_lock_interruptible(dev);
	if (ret)
		return ret;

	obj = to_intel_bo(drm_gem_object_lookup(dev, file, args->handle));
	if (obj == NULL) {
		ret = -ENOENT;
		goto unlock;
	}

	if (obj->pin_filp != file) {
		DRM_ERROR("Not pinned by caller in i915_gem_pin_ioctl(): %d\n",
			  args->handle);
		ret = -EINVAL;
		goto out;
	}
	obj->user_pin_count--;
	if (obj->user_pin_count == 0) {
		obj->pin_filp = NULL;
		i915_gem_object_unpin(obj);
	}

out:
	drm_gem_object_unreference(&obj->base);
unlock:
	mutex_unlock(&dev->struct_mutex);
	return ret;
}

int
i915_gem_busy_ioctl(struct drm_device *dev, void *data,
		    struct drm_file *file)
{
	struct drm_i915_gem_busy *args = data;
	struct drm_i915_gem_object *obj;
	int ret;

	ret = i915_mutex_lock_interruptible(dev);
	if (ret)
		return ret;

	obj = to_intel_bo(drm_gem_object_lookup(dev, file, args->handle));
	if (obj == NULL) {
		ret = -ENOENT;
		goto unlock;
	}

	/* Count all active objects as busy, even if they are currently not used
	 * by the gpu. Users of this interface expect objects to eventually
	 * become non-busy without any further actions, therefore emit any
	 * necessary flushes here.
	 */
	args->busy = obj->active;
	if (args->busy) {
		/* Unconditionally flush objects, even when the gpu still uses this
		 * object. Userspace calling this function indicates that it wants to
		 * use this buffer rather sooner than later, so issuing the required
		 * flush earlier is beneficial.
		 */
<<<<<<< HEAD
		if (obj->base.write_domain & I915_GEM_GPU_DOMAINS)
			i915_gem_flush_ring(dev, obj->ring,
					    0, obj->base.write_domain);
=======
		if (obj->write_domain & I915_GEM_GPU_DOMAINS) {
			i915_gem_flush_ring(dev, file_priv,
					    obj_priv->ring,
					    0, obj->write_domain);
		} else if (obj_priv->ring->outstanding_lazy_request) {
			/* This ring is not being cleared by active usage,
			 * so emit a request to do so.
			 */
			u32 seqno = i915_add_request(dev,
						     NULL, NULL,
						     obj_priv->ring);
			if (seqno == 0)
				ret = -ENOMEM;
		}
>>>>>>> 1b39d6f3

		/* Update the active list for the hardware's current position.
		 * Otherwise this only updates on a delayed timer or when irqs
		 * are actually unmasked, and our working set ends up being
		 * larger than required.
		 */
		i915_gem_retire_requests_ring(dev, obj->ring);

		args->busy = obj->active;
	}

	drm_gem_object_unreference(&obj->base);
unlock:
	mutex_unlock(&dev->struct_mutex);
	return ret;
}

int
i915_gem_throttle_ioctl(struct drm_device *dev, void *data,
			struct drm_file *file_priv)
{
    return i915_gem_ring_throttle(dev, file_priv);
}

int
i915_gem_madvise_ioctl(struct drm_device *dev, void *data,
		       struct drm_file *file_priv)
{
	struct drm_i915_gem_madvise *args = data;
	struct drm_i915_gem_object *obj;
	int ret;

	switch (args->madv) {
	case I915_MADV_DONTNEED:
	case I915_MADV_WILLNEED:
	    break;
	default:
	    return -EINVAL;
	}

	ret = i915_mutex_lock_interruptible(dev);
	if (ret)
		return ret;

	obj = to_intel_bo(drm_gem_object_lookup(dev, file_priv, args->handle));
	if (obj == NULL) {
		ret = -ENOENT;
		goto unlock;
	}

	if (obj->pin_count) {
		ret = -EINVAL;
		goto out;
	}

	if (obj->madv != __I915_MADV_PURGED)
		obj->madv = args->madv;

	/* if the object is no longer bound, discard its backing storage */
	if (i915_gem_object_is_purgeable(obj) &&
	    obj->gtt_space == NULL)
		i915_gem_object_truncate(obj);

	args->retained = obj->madv != __I915_MADV_PURGED;

out:
	drm_gem_object_unreference(&obj->base);
unlock:
	mutex_unlock(&dev->struct_mutex);
	return ret;
}

struct drm_i915_gem_object *i915_gem_alloc_object(struct drm_device *dev,
						  size_t size)
{
	struct drm_i915_private *dev_priv = dev->dev_private;
	struct drm_i915_gem_object *obj;

	obj = kzalloc(sizeof(*obj), GFP_KERNEL);
	if (obj == NULL)
		return NULL;

	if (drm_gem_object_init(dev, &obj->base, size) != 0) {
		kfree(obj);
		return NULL;
	}

	i915_gem_info_add_obj(dev_priv, size);

	obj->base.write_domain = I915_GEM_DOMAIN_CPU;
	obj->base.read_domains = I915_GEM_DOMAIN_CPU;

	obj->agp_type = AGP_USER_MEMORY;
	obj->base.driver_private = NULL;
	obj->fence_reg = I915_FENCE_REG_NONE;
	INIT_LIST_HEAD(&obj->mm_list);
	INIT_LIST_HEAD(&obj->gtt_list);
	INIT_LIST_HEAD(&obj->ring_list);
	INIT_LIST_HEAD(&obj->exec_list);
	INIT_LIST_HEAD(&obj->gpu_write_list);
	obj->madv = I915_MADV_WILLNEED;
	/* Avoid an unnecessary call to unbind on the first bind. */
	obj->map_and_fenceable = true;

	return obj;
}

int i915_gem_init_object(struct drm_gem_object *obj)
{
	BUG();

	return 0;
}

static void i915_gem_free_object_tail(struct drm_i915_gem_object *obj)
{
	struct drm_device *dev = obj->base.dev;
	drm_i915_private_t *dev_priv = dev->dev_private;
	int ret;

	ret = i915_gem_object_unbind(obj);
	if (ret == -ERESTARTSYS) {
		list_move(&obj->mm_list,
			  &dev_priv->mm.deferred_free_list);
		return;
	}

	if (obj->base.map_list.map)
		i915_gem_free_mmap_offset(obj);

	drm_gem_object_release(&obj->base);
	i915_gem_info_remove_obj(dev_priv, obj->base.size);

	kfree(obj->page_cpu_valid);
	kfree(obj->bit_17);
	kfree(obj);
}

void i915_gem_free_object(struct drm_gem_object *gem_obj)
{
	struct drm_i915_gem_object *obj = to_intel_bo(gem_obj);
	struct drm_device *dev = obj->base.dev;

	trace_i915_gem_object_destroy(obj);

	while (obj->pin_count > 0)
		i915_gem_object_unpin(obj);

	if (obj->phys_obj)
		i915_gem_detach_phys_object(dev, obj);

	i915_gem_free_object_tail(obj);
}

int
i915_gem_idle(struct drm_device *dev)
{
	drm_i915_private_t *dev_priv = dev->dev_private;
	int ret;

	mutex_lock(&dev->struct_mutex);

	if (dev_priv->mm.suspended) {
		mutex_unlock(&dev->struct_mutex);
		return 0;
	}

	ret = i915_gpu_idle(dev);
	if (ret) {
		mutex_unlock(&dev->struct_mutex);
		return ret;
	}

	/* Under UMS, be paranoid and evict. */
	if (!drm_core_check_feature(dev, DRIVER_MODESET)) {
		ret = i915_gem_evict_inactive(dev, false);
		if (ret) {
			mutex_unlock(&dev->struct_mutex);
			return ret;
		}
	}

	i915_gem_reset_fences(dev);

	/* Hack!  Don't let anybody do execbuf while we don't control the chip.
	 * We need to replace this with a semaphore, or something.
	 * And not confound mm.suspended!
	 */
	dev_priv->mm.suspended = 1;
	del_timer_sync(&dev_priv->hangcheck_timer);

	i915_kernel_lost_context(dev);
	i915_gem_cleanup_ringbuffer(dev);

	mutex_unlock(&dev->struct_mutex);

	/* Cancel the retire work handler, which should be idle now. */
	cancel_delayed_work_sync(&dev_priv->mm.retire_work);

	return 0;
}

int
i915_gem_init_ringbuffer(struct drm_device *dev)
{
	drm_i915_private_t *dev_priv = dev->dev_private;
	int ret;

	ret = intel_init_render_ring_buffer(dev);
	if (ret)
		return ret;

	if (HAS_BSD(dev)) {
		ret = intel_init_bsd_ring_buffer(dev);
		if (ret)
			goto cleanup_render_ring;
	}

	if (HAS_BLT(dev)) {
		ret = intel_init_blt_ring_buffer(dev);
		if (ret)
			goto cleanup_bsd_ring;
	}

	dev_priv->next_seqno = 1;

	return 0;

cleanup_bsd_ring:
	intel_cleanup_ring_buffer(&dev_priv->ring[VCS]);
cleanup_render_ring:
	intel_cleanup_ring_buffer(&dev_priv->ring[RCS]);
	return ret;
}

void
i915_gem_cleanup_ringbuffer(struct drm_device *dev)
{
	drm_i915_private_t *dev_priv = dev->dev_private;
	int i;

	for (i = 0; i < I915_NUM_RINGS; i++)
		intel_cleanup_ring_buffer(&dev_priv->ring[i]);
}

int
i915_gem_entervt_ioctl(struct drm_device *dev, void *data,
		       struct drm_file *file_priv)
{
	drm_i915_private_t *dev_priv = dev->dev_private;
	int ret, i;

	if (drm_core_check_feature(dev, DRIVER_MODESET))
		return 0;

	if (atomic_read(&dev_priv->mm.wedged)) {
		DRM_ERROR("Reenabling wedged hardware, good luck\n");
		atomic_set(&dev_priv->mm.wedged, 0);
	}

	mutex_lock(&dev->struct_mutex);
	dev_priv->mm.suspended = 0;

	ret = i915_gem_init_ringbuffer(dev);
	if (ret != 0) {
		mutex_unlock(&dev->struct_mutex);
		return ret;
	}

	BUG_ON(!list_empty(&dev_priv->mm.active_list));
	BUG_ON(!list_empty(&dev_priv->mm.flushing_list));
	BUG_ON(!list_empty(&dev_priv->mm.inactive_list));
	for (i = 0; i < I915_NUM_RINGS; i++) {
		BUG_ON(!list_empty(&dev_priv->ring[i].active_list));
		BUG_ON(!list_empty(&dev_priv->ring[i].request_list));
	}
	mutex_unlock(&dev->struct_mutex);

	ret = drm_irq_install(dev);
	if (ret)
		goto cleanup_ringbuffer;

	return 0;

cleanup_ringbuffer:
	mutex_lock(&dev->struct_mutex);
	i915_gem_cleanup_ringbuffer(dev);
	dev_priv->mm.suspended = 1;
	mutex_unlock(&dev->struct_mutex);

	return ret;
}

int
i915_gem_leavevt_ioctl(struct drm_device *dev, void *data,
		       struct drm_file *file_priv)
{
	if (drm_core_check_feature(dev, DRIVER_MODESET))
		return 0;

	drm_irq_uninstall(dev);
	return i915_gem_idle(dev);
}

void
i915_gem_lastclose(struct drm_device *dev)
{
	int ret;

	if (drm_core_check_feature(dev, DRIVER_MODESET))
		return;

	ret = i915_gem_idle(dev);
	if (ret)
		DRM_ERROR("failed to idle hardware: %d\n", ret);
}

static void
init_ring_lists(struct intel_ring_buffer *ring)
{
	INIT_LIST_HEAD(&ring->active_list);
	INIT_LIST_HEAD(&ring->request_list);
	INIT_LIST_HEAD(&ring->gpu_write_list);
}

void
i915_gem_load(struct drm_device *dev)
{
	int i;
	drm_i915_private_t *dev_priv = dev->dev_private;

	INIT_LIST_HEAD(&dev_priv->mm.active_list);
	INIT_LIST_HEAD(&dev_priv->mm.flushing_list);
	INIT_LIST_HEAD(&dev_priv->mm.inactive_list);
	INIT_LIST_HEAD(&dev_priv->mm.pinned_list);
	INIT_LIST_HEAD(&dev_priv->mm.fence_list);
	INIT_LIST_HEAD(&dev_priv->mm.deferred_free_list);
	INIT_LIST_HEAD(&dev_priv->mm.gtt_list);
	for (i = 0; i < I915_NUM_RINGS; i++)
		init_ring_lists(&dev_priv->ring[i]);
	for (i = 0; i < 16; i++)
		INIT_LIST_HEAD(&dev_priv->fence_regs[i].lru_list);
	INIT_DELAYED_WORK(&dev_priv->mm.retire_work,
			  i915_gem_retire_work_handler);
	init_completion(&dev_priv->error_completion);

	/* On GEN3 we really need to make sure the ARB C3 LP bit is set */
	if (IS_GEN3(dev)) {
		u32 tmp = I915_READ(MI_ARB_STATE);
		if (!(tmp & MI_ARB_C3_LP_WRITE_ENABLE)) {
			/* arb state is a masked write, so set bit + bit in mask */
			tmp = MI_ARB_C3_LP_WRITE_ENABLE | (MI_ARB_C3_LP_WRITE_ENABLE << MI_ARB_MASK_SHIFT);
			I915_WRITE(MI_ARB_STATE, tmp);
		}
	}

	/* Old X drivers will take 0-2 for front, back, depth buffers */
	if (!drm_core_check_feature(dev, DRIVER_MODESET))
		dev_priv->fence_reg_start = 3;

	if (INTEL_INFO(dev)->gen >= 4 || IS_I945G(dev) || IS_I945GM(dev) || IS_G33(dev))
		dev_priv->num_fence_regs = 16;
	else
		dev_priv->num_fence_regs = 8;

	/* Initialize fence registers to zero */
	switch (INTEL_INFO(dev)->gen) {
	case 6:
		for (i = 0; i < 16; i++)
			I915_WRITE64(FENCE_REG_SANDYBRIDGE_0 + (i * 8), 0);
		break;
	case 5:
	case 4:
		for (i = 0; i < 16; i++)
			I915_WRITE64(FENCE_REG_965_0 + (i * 8), 0);
		break;
	case 3:
		if (IS_I945G(dev) || IS_I945GM(dev) || IS_G33(dev))
			for (i = 0; i < 8; i++)
				I915_WRITE(FENCE_REG_945_8 + (i * 4), 0);
	case 2:
		for (i = 0; i < 8; i++)
			I915_WRITE(FENCE_REG_830_0 + (i * 4), 0);
		break;
	}
	i915_gem_detect_bit_6_swizzle(dev);
	init_waitqueue_head(&dev_priv->pending_flip_queue);

	dev_priv->mm.inactive_shrinker.shrink = i915_gem_inactive_shrink;
	dev_priv->mm.inactive_shrinker.seeks = DEFAULT_SEEKS;
	register_shrinker(&dev_priv->mm.inactive_shrinker);
}

/*
 * Create a physically contiguous memory object for this object
 * e.g. for cursor + overlay regs
 */
static int i915_gem_init_phys_object(struct drm_device *dev,
				     int id, int size, int align)
{
	drm_i915_private_t *dev_priv = dev->dev_private;
	struct drm_i915_gem_phys_object *phys_obj;
	int ret;

	if (dev_priv->mm.phys_objs[id - 1] || !size)
		return 0;

	phys_obj = kzalloc(sizeof(struct drm_i915_gem_phys_object), GFP_KERNEL);
	if (!phys_obj)
		return -ENOMEM;

	phys_obj->id = id;

	phys_obj->handle = drm_pci_alloc(dev, size, align);
	if (!phys_obj->handle) {
		ret = -ENOMEM;
		goto kfree_obj;
	}
#ifdef CONFIG_X86
	set_memory_wc((unsigned long)phys_obj->handle->vaddr, phys_obj->handle->size / PAGE_SIZE);
#endif

	dev_priv->mm.phys_objs[id - 1] = phys_obj;

	return 0;
kfree_obj:
	kfree(phys_obj);
	return ret;
}

static void i915_gem_free_phys_object(struct drm_device *dev, int id)
{
	drm_i915_private_t *dev_priv = dev->dev_private;
	struct drm_i915_gem_phys_object *phys_obj;

	if (!dev_priv->mm.phys_objs[id - 1])
		return;

	phys_obj = dev_priv->mm.phys_objs[id - 1];
	if (phys_obj->cur_obj) {
		i915_gem_detach_phys_object(dev, phys_obj->cur_obj);
	}

#ifdef CONFIG_X86
	set_memory_wb((unsigned long)phys_obj->handle->vaddr, phys_obj->handle->size / PAGE_SIZE);
#endif
	drm_pci_free(dev, phys_obj->handle);
	kfree(phys_obj);
	dev_priv->mm.phys_objs[id - 1] = NULL;
}

void i915_gem_free_all_phys_object(struct drm_device *dev)
{
	int i;

	for (i = I915_GEM_PHYS_CURSOR_0; i <= I915_MAX_PHYS_OBJECT; i++)
		i915_gem_free_phys_object(dev, i);
}

void i915_gem_detach_phys_object(struct drm_device *dev,
				 struct drm_i915_gem_object *obj)
{
	struct address_space *mapping = obj->base.filp->f_path.dentry->d_inode->i_mapping;
	char *vaddr;
	int i;
	int page_count;

	if (!obj->phys_obj)
		return;
	vaddr = obj->phys_obj->handle->vaddr;

	page_count = obj->base.size / PAGE_SIZE;
	for (i = 0; i < page_count; i++) {
		struct page *page = read_cache_page_gfp(mapping, i,
							GFP_HIGHUSER | __GFP_RECLAIMABLE);
		if (!IS_ERR(page)) {
			char *dst = kmap_atomic(page);
			memcpy(dst, vaddr + i*PAGE_SIZE, PAGE_SIZE);
			kunmap_atomic(dst);

			drm_clflush_pages(&page, 1);

			set_page_dirty(page);
			mark_page_accessed(page);
			page_cache_release(page);
		}
	}
	intel_gtt_chipset_flush();

	obj->phys_obj->cur_obj = NULL;
	obj->phys_obj = NULL;
}

int
i915_gem_attach_phys_object(struct drm_device *dev,
			    struct drm_i915_gem_object *obj,
			    int id,
			    int align)
{
	struct address_space *mapping = obj->base.filp->f_path.dentry->d_inode->i_mapping;
	drm_i915_private_t *dev_priv = dev->dev_private;
	int ret = 0;
	int page_count;
	int i;

	if (id > I915_MAX_PHYS_OBJECT)
		return -EINVAL;

	if (obj->phys_obj) {
		if (obj->phys_obj->id == id)
			return 0;
		i915_gem_detach_phys_object(dev, obj);
	}

	/* create a new object */
	if (!dev_priv->mm.phys_objs[id - 1]) {
		ret = i915_gem_init_phys_object(dev, id,
						obj->base.size, align);
		if (ret) {
			DRM_ERROR("failed to init phys object %d size: %zu\n",
				  id, obj->base.size);
			return ret;
		}
	}

	/* bind to the object */
	obj->phys_obj = dev_priv->mm.phys_objs[id - 1];
	obj->phys_obj->cur_obj = obj;

	page_count = obj->base.size / PAGE_SIZE;

	for (i = 0; i < page_count; i++) {
		struct page *page;
		char *dst, *src;

		page = read_cache_page_gfp(mapping, i,
					   GFP_HIGHUSER | __GFP_RECLAIMABLE);
		if (IS_ERR(page))
			return PTR_ERR(page);

		src = kmap_atomic(page);
		dst = obj->phys_obj->handle->vaddr + (i * PAGE_SIZE);
		memcpy(dst, src, PAGE_SIZE);
		kunmap_atomic(src);

		mark_page_accessed(page);
		page_cache_release(page);
	}

	return 0;
}

static int
i915_gem_phys_pwrite(struct drm_device *dev,
		     struct drm_i915_gem_object *obj,
		     struct drm_i915_gem_pwrite *args,
		     struct drm_file *file_priv)
{
	void *vaddr = obj->phys_obj->handle->vaddr + args->offset;
	char __user *user_data = (char __user *) (uintptr_t) args->data_ptr;

	if (__copy_from_user_inatomic_nocache(vaddr, user_data, args->size)) {
		unsigned long unwritten;

		/* The physical object once assigned is fixed for the lifetime
		 * of the obj, so we can safely drop the lock and continue
		 * to access vaddr.
		 */
		mutex_unlock(&dev->struct_mutex);
		unwritten = copy_from_user(vaddr, user_data, args->size);
		mutex_lock(&dev->struct_mutex);
		if (unwritten)
			return -EFAULT;
	}

	intel_gtt_chipset_flush();
	return 0;
}

void i915_gem_release(struct drm_device *dev, struct drm_file *file)
{
	struct drm_i915_file_private *file_priv = file->driver_priv;

	/* Clean up our request list when the client is going away, so that
	 * later retire_requests won't dereference our soon-to-be-gone
	 * file_priv.
	 */
	spin_lock(&file_priv->mm.lock);
	while (!list_empty(&file_priv->mm.request_list)) {
		struct drm_i915_gem_request *request;

		request = list_first_entry(&file_priv->mm.request_list,
					   struct drm_i915_gem_request,
					   client_list);
		list_del(&request->client_list);
		request->file_priv = NULL;
	}
	spin_unlock(&file_priv->mm.lock);
}

static int
i915_gpu_is_active(struct drm_device *dev)
{
	drm_i915_private_t *dev_priv = dev->dev_private;
	int lists_empty;

	lists_empty = list_empty(&dev_priv->mm.flushing_list) &&
		      list_empty(&dev_priv->mm.active_list);

	return !lists_empty;
}

static int
i915_gem_inactive_shrink(struct shrinker *shrinker,
			 int nr_to_scan,
			 gfp_t gfp_mask)
{
	struct drm_i915_private *dev_priv =
		container_of(shrinker,
			     struct drm_i915_private,
			     mm.inactive_shrinker);
	struct drm_device *dev = dev_priv->dev;
	struct drm_i915_gem_object *obj, *next;
	int cnt;

	if (!mutex_trylock(&dev->struct_mutex))
		return 0;

	/* "fast-path" to count number of available objects */
	if (nr_to_scan == 0) {
		cnt = 0;
		list_for_each_entry(obj,
				    &dev_priv->mm.inactive_list,
				    mm_list)
			cnt++;
		mutex_unlock(&dev->struct_mutex);
		return cnt / 100 * sysctl_vfs_cache_pressure;
	}

rescan:
	/* first scan for clean buffers */
	i915_gem_retire_requests(dev);

	list_for_each_entry_safe(obj, next,
				 &dev_priv->mm.inactive_list,
				 mm_list) {
		if (i915_gem_object_is_purgeable(obj)) {
			if (i915_gem_object_unbind(obj) == 0 &&
			    --nr_to_scan == 0)
				break;
		}
	}

	/* second pass, evict/count anything still on the inactive list */
	cnt = 0;
	list_for_each_entry_safe(obj, next,
				 &dev_priv->mm.inactive_list,
				 mm_list) {
		if (nr_to_scan &&
		    i915_gem_object_unbind(obj) == 0)
			nr_to_scan--;
		else
			cnt++;
	}

	if (nr_to_scan && i915_gpu_is_active(dev)) {
		/*
		 * We are desperate for pages, so as a last resort, wait
		 * for the GPU to finish and discard whatever we can.
		 * This has a dramatic impact to reduce the number of
		 * OOM-killer events whilst running the GPU aggressively.
		 */
		if (i915_gpu_idle(dev) == 0)
			goto rescan;
	}
	mutex_unlock(&dev->struct_mutex);
	return cnt / 100 * sysctl_vfs_cache_pressure;
}<|MERGE_RESOLUTION|>--- conflicted
+++ resolved
@@ -3356,26 +3356,24 @@
 		 * use this buffer rather sooner than later, so issuing the required
 		 * flush earlier is beneficial.
 		 */
-<<<<<<< HEAD
-		if (obj->base.write_domain & I915_GEM_GPU_DOMAINS)
+		if (obj->base.write_domain & I915_GEM_GPU_DOMAINS) {
 			i915_gem_flush_ring(dev, obj->ring,
 					    0, obj->base.write_domain);
-=======
-		if (obj->write_domain & I915_GEM_GPU_DOMAINS) {
-			i915_gem_flush_ring(dev, file_priv,
-					    obj_priv->ring,
-					    0, obj->write_domain);
-		} else if (obj_priv->ring->outstanding_lazy_request) {
+		} else if (obj->ring->outstanding_lazy_request ==
+			   obj->last_rendering_seqno) {
+			struct drm_i915_gem_request *request;
+
 			/* This ring is not being cleared by active usage,
 			 * so emit a request to do so.
 			 */
-			u32 seqno = i915_add_request(dev,
-						     NULL, NULL,
-						     obj_priv->ring);
-			if (seqno == 0)
+			request = kzalloc(sizeof(*request), GFP_KERNEL);
+			if (request)
+				ret = i915_add_request(dev,
+						       NULL, request,
+						       obj->ring);
+			else
 				ret = -ENOMEM;
 		}
->>>>>>> 1b39d6f3
 
 		/* Update the active list for the hardware's current position.
 		 * Otherwise this only updates on a delayed timer or when irqs
