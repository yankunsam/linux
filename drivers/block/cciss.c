/*
 *    Disk Array driver for HP Smart Array controllers.
 *    (C) Copyright 2000, 2007 Hewlett-Packard Development Company, L.P.
 *
 *    This program is free software; you can redistribute it and/or modify
 *    it under the terms of the GNU General Public License as published by
 *    the Free Software Foundation; version 2 of the License.
 *
 *    This program is distributed in the hope that it will be useful,
 *    but WITHOUT ANY WARRANTY; without even the implied warranty of
 *    MERCHANTABILITY OR FITNESS FOR A PARTICULAR PURPOSE. See the GNU
 *    General Public License for more details.
 *
 *    You should have received a copy of the GNU General Public License
 *    along with this program; if not, write to the Free Software
 *    Foundation, Inc., 59 Temple Place, Suite 330, Boston, MA
 *    02111-1307, USA.
 *
 *    Questions/Comments/Bugfixes to iss_storagedev@hp.com
 *
 */

#include <linux/module.h>
#include <linux/interrupt.h>
#include <linux/types.h>
#include <linux/pci.h>
#include <linux/pci-aspm.h>
#include <linux/kernel.h>
#include <linux/slab.h>
#include <linux/delay.h>
#include <linux/major.h>
#include <linux/fs.h>
#include <linux/bio.h>
#include <linux/blkpg.h>
#include <linux/timer.h>
#include <linux/proc_fs.h>
#include <linux/seq_file.h>
#include <linux/init.h>
#include <linux/jiffies.h>
#include <linux/hdreg.h>
#include <linux/spinlock.h>
#include <linux/compat.h>
#include <linux/mutex.h>
#include <asm/uaccess.h>
#include <asm/io.h>

#include <linux/dma-mapping.h>
#include <linux/blkdev.h>
#include <linux/genhd.h>
#include <linux/completion.h>
#include <scsi/scsi.h>
#include <scsi/sg.h>
#include <scsi/scsi_ioctl.h>
#include <linux/cdrom.h>
#include <linux/scatterlist.h>
#include <linux/kthread.h>

#define CCISS_DRIVER_VERSION(maj,min,submin) ((maj<<16)|(min<<8)|(submin))
#define DRIVER_NAME "HP CISS Driver (v 3.6.26)"
#define DRIVER_VERSION CCISS_DRIVER_VERSION(3, 6, 26)

/* Embedded module documentation macros - see modules.h */
MODULE_AUTHOR("Hewlett-Packard Company");
MODULE_DESCRIPTION("Driver for HP Smart Array Controllers");
MODULE_SUPPORTED_DEVICE("HP Smart Array Controllers");
MODULE_VERSION("3.6.26");
MODULE_LICENSE("GPL");
static int cciss_tape_cmds = 6;
module_param(cciss_tape_cmds, int, 0644);
MODULE_PARM_DESC(cciss_tape_cmds,
	"number of commands to allocate for tape devices (default: 6)");
static int cciss_simple_mode;
module_param(cciss_simple_mode, int, S_IRUGO|S_IWUSR);
MODULE_PARM_DESC(cciss_simple_mode,
	"Use 'simple mode' rather than 'performant mode'");

static DEFINE_MUTEX(cciss_mutex);
static struct proc_dir_entry *proc_cciss;

#include "cciss_cmd.h"
#include "cciss.h"
#include <linux/cciss_ioctl.h>

/* define the PCI info for the cards we can control */
static const struct pci_device_id cciss_pci_device_id[] = {
	{PCI_VENDOR_ID_COMPAQ, PCI_DEVICE_ID_COMPAQ_CISS,  0x0E11, 0x4070},
	{PCI_VENDOR_ID_COMPAQ, PCI_DEVICE_ID_COMPAQ_CISSB, 0x0E11, 0x4080},
	{PCI_VENDOR_ID_COMPAQ, PCI_DEVICE_ID_COMPAQ_CISSB, 0x0E11, 0x4082},
	{PCI_VENDOR_ID_COMPAQ, PCI_DEVICE_ID_COMPAQ_CISSB, 0x0E11, 0x4083},
	{PCI_VENDOR_ID_COMPAQ, PCI_DEVICE_ID_COMPAQ_CISSC, 0x0E11, 0x4091},
	{PCI_VENDOR_ID_COMPAQ, PCI_DEVICE_ID_COMPAQ_CISSC, 0x0E11, 0x409A},
	{PCI_VENDOR_ID_COMPAQ, PCI_DEVICE_ID_COMPAQ_CISSC, 0x0E11, 0x409B},
	{PCI_VENDOR_ID_COMPAQ, PCI_DEVICE_ID_COMPAQ_CISSC, 0x0E11, 0x409C},
	{PCI_VENDOR_ID_COMPAQ, PCI_DEVICE_ID_COMPAQ_CISSC, 0x0E11, 0x409D},
	{PCI_VENDOR_ID_HP,     PCI_DEVICE_ID_HP_CISSA,     0x103C, 0x3225},
	{PCI_VENDOR_ID_HP,     PCI_DEVICE_ID_HP_CISSC,     0x103C, 0x3223},
	{PCI_VENDOR_ID_HP,     PCI_DEVICE_ID_HP_CISSC,     0x103C, 0x3234},
	{PCI_VENDOR_ID_HP,     PCI_DEVICE_ID_HP_CISSC,     0x103C, 0x3235},
	{PCI_VENDOR_ID_HP,     PCI_DEVICE_ID_HP_CISSD,     0x103C, 0x3211},
	{PCI_VENDOR_ID_HP,     PCI_DEVICE_ID_HP_CISSD,     0x103C, 0x3212},
	{PCI_VENDOR_ID_HP,     PCI_DEVICE_ID_HP_CISSD,     0x103C, 0x3213},
	{PCI_VENDOR_ID_HP,     PCI_DEVICE_ID_HP_CISSD,     0x103C, 0x3214},
	{PCI_VENDOR_ID_HP,     PCI_DEVICE_ID_HP_CISSD,     0x103C, 0x3215},
	{PCI_VENDOR_ID_HP,     PCI_DEVICE_ID_HP_CISSC,     0x103C, 0x3237},
	{PCI_VENDOR_ID_HP,     PCI_DEVICE_ID_HP_CISSC,     0x103C, 0x323D},
	{0,}
};

MODULE_DEVICE_TABLE(pci, cciss_pci_device_id);

/*  board_id = Subsystem Device ID & Vendor ID
 *  product = Marketing Name for the board
 *  access = Address of the struct of function pointers
 */
static struct board_type products[] = {
	{0x40700E11, "Smart Array 5300", &SA5_access},
	{0x40800E11, "Smart Array 5i", &SA5B_access},
	{0x40820E11, "Smart Array 532", &SA5B_access},
	{0x40830E11, "Smart Array 5312", &SA5B_access},
	{0x409A0E11, "Smart Array 641", &SA5_access},
	{0x409B0E11, "Smart Array 642", &SA5_access},
	{0x409C0E11, "Smart Array 6400", &SA5_access},
	{0x409D0E11, "Smart Array 6400 EM", &SA5_access},
	{0x40910E11, "Smart Array 6i", &SA5_access},
	{0x3225103C, "Smart Array P600", &SA5_access},
	{0x3223103C, "Smart Array P800", &SA5_access},
	{0x3234103C, "Smart Array P400", &SA5_access},
	{0x3235103C, "Smart Array P400i", &SA5_access},
	{0x3211103C, "Smart Array E200i", &SA5_access},
	{0x3212103C, "Smart Array E200", &SA5_access},
	{0x3213103C, "Smart Array E200i", &SA5_access},
	{0x3214103C, "Smart Array E200i", &SA5_access},
	{0x3215103C, "Smart Array E200i", &SA5_access},
	{0x3237103C, "Smart Array E500", &SA5_access},
	{0x3223103C, "Smart Array P800", &SA5_access},
	{0x3234103C, "Smart Array P400", &SA5_access},
	{0x323D103C, "Smart Array P700m", &SA5_access},
};

/* How long to wait (in milliseconds) for board to go into simple mode */
#define MAX_CONFIG_WAIT 30000
#define MAX_IOCTL_CONFIG_WAIT 1000

/*define how many times we will try a command because of bus resets */
#define MAX_CMD_RETRIES 3

#define MAX_CTLR	32

/* Originally cciss driver only supports 8 major numbers */
#define MAX_CTLR_ORIG 	8

static ctlr_info_t *hba[MAX_CTLR];

static struct task_struct *cciss_scan_thread;
static DEFINE_MUTEX(scan_mutex);
static LIST_HEAD(scan_q);

static void do_cciss_request(struct request_queue *q);
static irqreturn_t do_cciss_intx(int irq, void *dev_id);
static irqreturn_t do_cciss_msix_intr(int irq, void *dev_id);
static int cciss_open(struct block_device *bdev, fmode_t mode);
static int cciss_unlocked_open(struct block_device *bdev, fmode_t mode);
static int cciss_release(struct gendisk *disk, fmode_t mode);
static int do_ioctl(struct block_device *bdev, fmode_t mode,
		    unsigned int cmd, unsigned long arg);
static int cciss_ioctl(struct block_device *bdev, fmode_t mode,
		       unsigned int cmd, unsigned long arg);
static int cciss_getgeo(struct block_device *bdev, struct hd_geometry *geo);

static int cciss_revalidate(struct gendisk *disk);
static int rebuild_lun_table(ctlr_info_t *h, int first_time, int via_ioctl);
static int deregister_disk(ctlr_info_t *h, int drv_index,
			   int clear_all, int via_ioctl);

static void cciss_read_capacity(ctlr_info_t *h, int logvol,
			sector_t *total_size, unsigned int *block_size);
static void cciss_read_capacity_16(ctlr_info_t *h, int logvol,
			sector_t *total_size, unsigned int *block_size);
static void cciss_geometry_inquiry(ctlr_info_t *h, int logvol,
			sector_t total_size,
			unsigned int block_size, InquiryData_struct *inq_buff,
				   drive_info_struct *drv);
static void __devinit cciss_interrupt_mode(ctlr_info_t *);
static int __devinit cciss_enter_simple_mode(struct ctlr_info *h);
static void start_io(ctlr_info_t *h);
static int sendcmd_withirq(ctlr_info_t *h, __u8 cmd, void *buff, size_t size,
			__u8 page_code, unsigned char scsi3addr[],
			int cmd_type);
static int sendcmd_withirq_core(ctlr_info_t *h, CommandList_struct *c,
	int attempt_retry);
static int process_sendcmd_error(ctlr_info_t *h, CommandList_struct *c);

static int add_to_scan_list(struct ctlr_info *h);
static int scan_thread(void *data);
static int check_for_unit_attention(ctlr_info_t *h, CommandList_struct *c);
static void cciss_hba_release(struct device *dev);
static void cciss_device_release(struct device *dev);
static void cciss_free_gendisk(ctlr_info_t *h, int drv_index);
static void cciss_free_drive_info(ctlr_info_t *h, int drv_index);
static inline u32 next_command(ctlr_info_t *h);
static int __devinit cciss_find_cfg_addrs(struct pci_dev *pdev,
	void __iomem *vaddr, u32 *cfg_base_addr, u64 *cfg_base_addr_index,
	u64 *cfg_offset);
static int __devinit cciss_pci_find_memory_BAR(struct pci_dev *pdev,
	unsigned long *memory_bar);
static inline u32 cciss_tag_discard_error_bits(ctlr_info_t *h, u32 tag);
static __devinit int write_driver_ver_to_cfgtable(
	CfgTable_struct __iomem *cfgtable);

/* performant mode helper functions */
static void  calc_bucket_map(int *bucket, int num_buckets, int nsgs,
				int *bucket_map);
static void cciss_put_controller_into_performant_mode(ctlr_info_t *h);

#ifdef CONFIG_PROC_FS
static void cciss_procinit(ctlr_info_t *h);
#else
static void cciss_procinit(ctlr_info_t *h)
{
}
#endif				/* CONFIG_PROC_FS */

#ifdef CONFIG_COMPAT
static int cciss_compat_ioctl(struct block_device *, fmode_t,
			      unsigned, unsigned long);
#endif

static const struct block_device_operations cciss_fops = {
	.owner = THIS_MODULE,
	.open = cciss_unlocked_open,
	.release = cciss_release,
	.ioctl = do_ioctl,
	.getgeo = cciss_getgeo,
#ifdef CONFIG_COMPAT
	.compat_ioctl = cciss_compat_ioctl,
#endif
	.revalidate_disk = cciss_revalidate,
};

/* set_performant_mode: Modify the tag for cciss performant
 * set bit 0 for pull model, bits 3-1 for block fetch
 * register number
 */
static void set_performant_mode(ctlr_info_t *h, CommandList_struct *c)
{
	if (likely(h->transMethod & CFGTBL_Trans_Performant))
		c->busaddr |= 1 | (h->blockFetchTable[c->Header.SGList] << 1);
}

/*
 * Enqueuing and dequeuing functions for cmdlists.
 */
static inline void addQ(struct list_head *list, CommandList_struct *c)
{
	list_add_tail(&c->list, list);
}

static inline void removeQ(CommandList_struct *c)
{
	/*
	 * After kexec/dump some commands might still
	 * be in flight, which the firmware will try
	 * to complete. Resetting the firmware doesn't work
	 * with old fw revisions, so we have to mark
	 * them off as 'stale' to prevent the driver from
	 * falling over.
	 */
	if (WARN_ON(list_empty(&c->list))) {
		c->cmd_type = CMD_MSG_STALE;
		return;
	}

	list_del_init(&c->list);
}

static void enqueue_cmd_and_start_io(ctlr_info_t *h,
	CommandList_struct *c)
{
	unsigned long flags;
	set_performant_mode(h, c);
	spin_lock_irqsave(&h->lock, flags);
	addQ(&h->reqQ, c);
	h->Qdepth++;
	if (h->Qdepth > h->maxQsinceinit)
		h->maxQsinceinit = h->Qdepth;
	start_io(h);
	spin_unlock_irqrestore(&h->lock, flags);
}

static void cciss_free_sg_chain_blocks(SGDescriptor_struct **cmd_sg_list,
	int nr_cmds)
{
	int i;

	if (!cmd_sg_list)
		return;
	for (i = 0; i < nr_cmds; i++) {
		kfree(cmd_sg_list[i]);
		cmd_sg_list[i] = NULL;
	}
	kfree(cmd_sg_list);
}

static SGDescriptor_struct **cciss_allocate_sg_chain_blocks(
	ctlr_info_t *h, int chainsize, int nr_cmds)
{
	int j;
	SGDescriptor_struct **cmd_sg_list;

	if (chainsize <= 0)
		return NULL;

	cmd_sg_list = kmalloc(sizeof(*cmd_sg_list) * nr_cmds, GFP_KERNEL);
	if (!cmd_sg_list)
		return NULL;

	/* Build up chain blocks for each command */
	for (j = 0; j < nr_cmds; j++) {
		/* Need a block of chainsized s/g elements. */
		cmd_sg_list[j] = kmalloc((chainsize *
			sizeof(*cmd_sg_list[j])), GFP_KERNEL);
		if (!cmd_sg_list[j]) {
			dev_err(&h->pdev->dev, "Cannot get memory "
				"for s/g chains.\n");
			goto clean;
		}
	}
	return cmd_sg_list;
clean:
	cciss_free_sg_chain_blocks(cmd_sg_list, nr_cmds);
	return NULL;
}

static void cciss_unmap_sg_chain_block(ctlr_info_t *h, CommandList_struct *c)
{
	SGDescriptor_struct *chain_sg;
	u64bit temp64;

	if (c->Header.SGTotal <= h->max_cmd_sgentries)
		return;

	chain_sg = &c->SG[h->max_cmd_sgentries - 1];
	temp64.val32.lower = chain_sg->Addr.lower;
	temp64.val32.upper = chain_sg->Addr.upper;
	pci_unmap_single(h->pdev, temp64.val, chain_sg->Len, PCI_DMA_TODEVICE);
}

static void cciss_map_sg_chain_block(ctlr_info_t *h, CommandList_struct *c,
	SGDescriptor_struct *chain_block, int len)
{
	SGDescriptor_struct *chain_sg;
	u64bit temp64;

	chain_sg = &c->SG[h->max_cmd_sgentries - 1];
	chain_sg->Ext = CCISS_SG_CHAIN;
	chain_sg->Len = len;
	temp64.val = pci_map_single(h->pdev, chain_block, len,
				PCI_DMA_TODEVICE);
	chain_sg->Addr.lower = temp64.val32.lower;
	chain_sg->Addr.upper = temp64.val32.upper;
}

#include "cciss_scsi.c"		/* For SCSI tape support */

static const char *raid_label[] = { "0", "4", "1(1+0)", "5", "5+1", "ADG",
	"UNKNOWN"
};
#define RAID_UNKNOWN (ARRAY_SIZE(raid_label)-1)

#ifdef CONFIG_PROC_FS

/*
 * Report information about this controller.
 */
#define ENG_GIG 1000000000
#define ENG_GIG_FACTOR (ENG_GIG/512)
#define ENGAGE_SCSI	"engage scsi"

static void cciss_seq_show_header(struct seq_file *seq)
{
	ctlr_info_t *h = seq->private;

	seq_printf(seq, "%s: HP %s Controller\n"
		"Board ID: 0x%08lx\n"
		"Firmware Version: %c%c%c%c\n"
		"IRQ: %d\n"
		"Logical drives: %d\n"
		"Current Q depth: %d\n"
		"Current # commands on controller: %d\n"
		"Max Q depth since init: %d\n"
		"Max # commands on controller since init: %d\n"
		"Max SG entries since init: %d\n",
		h->devname,
		h->product_name,
		(unsigned long)h->board_id,
		h->firm_ver[0], h->firm_ver[1], h->firm_ver[2],
		h->firm_ver[3], (unsigned int)h->intr[h->intr_mode],
		h->num_luns,
		h->Qdepth, h->commands_outstanding,
		h->maxQsinceinit, h->max_outstanding, h->maxSG);

#ifdef CONFIG_CISS_SCSI_TAPE
	cciss_seq_tape_report(seq, h);
#endif /* CONFIG_CISS_SCSI_TAPE */
}

static void *cciss_seq_start(struct seq_file *seq, loff_t *pos)
{
	ctlr_info_t *h = seq->private;
	unsigned long flags;

	/* prevent displaying bogus info during configuration
	 * or deconfiguration of a logical volume
	 */
	spin_lock_irqsave(&h->lock, flags);
	if (h->busy_configuring) {
		spin_unlock_irqrestore(&h->lock, flags);
		return ERR_PTR(-EBUSY);
	}
	h->busy_configuring = 1;
	spin_unlock_irqrestore(&h->lock, flags);

	if (*pos == 0)
		cciss_seq_show_header(seq);

	return pos;
}

static int cciss_seq_show(struct seq_file *seq, void *v)
{
	sector_t vol_sz, vol_sz_frac;
	ctlr_info_t *h = seq->private;
	unsigned ctlr = h->ctlr;
	loff_t *pos = v;
	drive_info_struct *drv = h->drv[*pos];

	if (*pos > h->highest_lun)
		return 0;

	if (drv == NULL) /* it's possible for h->drv[] to have holes. */
		return 0;

	if (drv->heads == 0)
		return 0;

	vol_sz = drv->nr_blocks;
	vol_sz_frac = sector_div(vol_sz, ENG_GIG_FACTOR);
	vol_sz_frac *= 100;
	sector_div(vol_sz_frac, ENG_GIG_FACTOR);

	if (drv->raid_level < 0 || drv->raid_level > RAID_UNKNOWN)
		drv->raid_level = RAID_UNKNOWN;
	seq_printf(seq, "cciss/c%dd%d:"
			"\t%4u.%02uGB\tRAID %s\n",
			ctlr, (int) *pos, (int)vol_sz, (int)vol_sz_frac,
			raid_label[drv->raid_level]);
	return 0;
}

static void *cciss_seq_next(struct seq_file *seq, void *v, loff_t *pos)
{
	ctlr_info_t *h = seq->private;

	if (*pos > h->highest_lun)
		return NULL;
	*pos += 1;

	return pos;
}

static void cciss_seq_stop(struct seq_file *seq, void *v)
{
	ctlr_info_t *h = seq->private;

	/* Only reset h->busy_configuring if we succeeded in setting
	 * it during cciss_seq_start. */
	if (v == ERR_PTR(-EBUSY))
		return;

	h->busy_configuring = 0;
}

static const struct seq_operations cciss_seq_ops = {
	.start = cciss_seq_start,
	.show  = cciss_seq_show,
	.next  = cciss_seq_next,
	.stop  = cciss_seq_stop,
};

static int cciss_seq_open(struct inode *inode, struct file *file)
{
	int ret = seq_open(file, &cciss_seq_ops);
	struct seq_file *seq = file->private_data;

	if (!ret)
		seq->private = PDE(inode)->data;

	return ret;
}

static ssize_t
cciss_proc_write(struct file *file, const char __user *buf,
		 size_t length, loff_t *ppos)
{
	int err;
	char *buffer;

#ifndef CONFIG_CISS_SCSI_TAPE
	return -EINVAL;
#endif

	if (!buf || length > PAGE_SIZE - 1)
		return -EINVAL;

	buffer = (char *)__get_free_page(GFP_KERNEL);
	if (!buffer)
		return -ENOMEM;

	err = -EFAULT;
	if (copy_from_user(buffer, buf, length))
		goto out;
	buffer[length] = '\0';

#ifdef CONFIG_CISS_SCSI_TAPE
	if (strncmp(ENGAGE_SCSI, buffer, sizeof ENGAGE_SCSI - 1) == 0) {
		struct seq_file *seq = file->private_data;
		ctlr_info_t *h = seq->private;

		err = cciss_engage_scsi(h);
		if (err == 0)
			err = length;
	} else
#endif /* CONFIG_CISS_SCSI_TAPE */
		err = -EINVAL;
	/* might be nice to have "disengage" too, but it's not
	   safely possible. (only 1 module use count, lock issues.) */

out:
	free_page((unsigned long)buffer);
	return err;
}

static const struct file_operations cciss_proc_fops = {
	.owner	 = THIS_MODULE,
	.open    = cciss_seq_open,
	.read    = seq_read,
	.llseek  = seq_lseek,
	.release = seq_release,
	.write	 = cciss_proc_write,
};

static void __devinit cciss_procinit(ctlr_info_t *h)
{
	struct proc_dir_entry *pde;

	if (proc_cciss == NULL)
		proc_cciss = proc_mkdir("driver/cciss", NULL);
	if (!proc_cciss)
		return;
	pde = proc_create_data(h->devname, S_IWUSR | S_IRUSR | S_IRGRP |
					S_IROTH, proc_cciss,
					&cciss_proc_fops, h);
}
#endif				/* CONFIG_PROC_FS */

#define MAX_PRODUCT_NAME_LEN 19

#define to_hba(n) container_of(n, struct ctlr_info, dev)
#define to_drv(n) container_of(n, drive_info_struct, dev)

/* List of controllers which cannot be hard reset on kexec with reset_devices */
static u32 unresettable_controller[] = {
	0x324a103C, /* Smart Array P712m */
	0x324b103C, /* SmartArray P711m */
	0x3223103C, /* Smart Array P800 */
	0x3234103C, /* Smart Array P400 */
	0x3235103C, /* Smart Array P400i */
	0x3211103C, /* Smart Array E200i */
	0x3212103C, /* Smart Array E200 */
	0x3213103C, /* Smart Array E200i */
	0x3214103C, /* Smart Array E200i */
	0x3215103C, /* Smart Array E200i */
	0x3237103C, /* Smart Array E500 */
	0x323D103C, /* Smart Array P700m */
	0x409C0E11, /* Smart Array 6400 */
	0x409D0E11, /* Smart Array 6400 EM */
};

/* List of controllers which cannot even be soft reset */
static u32 soft_unresettable_controller[] = {
	0x409C0E11, /* Smart Array 6400 */
	0x409D0E11, /* Smart Array 6400 EM */
};

static int ctlr_is_hard_resettable(u32 board_id)
{
	int i;

	for (i = 0; i < ARRAY_SIZE(unresettable_controller); i++)
		if (unresettable_controller[i] == board_id)
			return 0;
	return 1;
}

static int ctlr_is_soft_resettable(u32 board_id)
{
	int i;

	for (i = 0; i < ARRAY_SIZE(soft_unresettable_controller); i++)
		if (soft_unresettable_controller[i] == board_id)
			return 0;
	return 1;
}

static int ctlr_is_resettable(u32 board_id)
{
	return ctlr_is_hard_resettable(board_id) ||
		ctlr_is_soft_resettable(board_id);
}

static ssize_t host_show_resettable(struct device *dev,
				    struct device_attribute *attr,
				    char *buf)
{
	struct ctlr_info *h = to_hba(dev);

	return snprintf(buf, 20, "%d\n", ctlr_is_resettable(h->board_id));
}
static DEVICE_ATTR(resettable, S_IRUGO, host_show_resettable, NULL);

static ssize_t host_store_rescan(struct device *dev,
				 struct device_attribute *attr,
				 const char *buf, size_t count)
{
	struct ctlr_info *h = to_hba(dev);

	add_to_scan_list(h);
	wake_up_process(cciss_scan_thread);
	wait_for_completion_interruptible(&h->scan_wait);

	return count;
}
static DEVICE_ATTR(rescan, S_IWUSR, NULL, host_store_rescan);

static ssize_t host_show_transport_mode(struct device *dev,
				 struct device_attribute *attr,
				 char *buf)
{
	struct ctlr_info *h = to_hba(dev);

	return snprintf(buf, 20, "%s\n",
		h->transMethod & CFGTBL_Trans_Performant ?
			"performant" : "simple");
}
static DEVICE_ATTR(transport_mode, S_IRUGO, host_show_transport_mode, NULL);

static ssize_t dev_show_unique_id(struct device *dev,
				 struct device_attribute *attr,
				 char *buf)
{
	drive_info_struct *drv = to_drv(dev);
	struct ctlr_info *h = to_hba(drv->dev.parent);
	__u8 sn[16];
	unsigned long flags;
	int ret = 0;

	spin_lock_irqsave(&h->lock, flags);
	if (h->busy_configuring)
		ret = -EBUSY;
	else
		memcpy(sn, drv->serial_no, sizeof(sn));
	spin_unlock_irqrestore(&h->lock, flags);

	if (ret)
		return ret;
	else
		return snprintf(buf, 16 * 2 + 2,
				"%02X%02X%02X%02X%02X%02X%02X%02X"
				"%02X%02X%02X%02X%02X%02X%02X%02X\n",
				sn[0], sn[1], sn[2], sn[3],
				sn[4], sn[5], sn[6], sn[7],
				sn[8], sn[9], sn[10], sn[11],
				sn[12], sn[13], sn[14], sn[15]);
}
static DEVICE_ATTR(unique_id, S_IRUGO, dev_show_unique_id, NULL);

static ssize_t dev_show_vendor(struct device *dev,
			       struct device_attribute *attr,
			       char *buf)
{
	drive_info_struct *drv = to_drv(dev);
	struct ctlr_info *h = to_hba(drv->dev.parent);
	char vendor[VENDOR_LEN + 1];
	unsigned long flags;
	int ret = 0;

	spin_lock_irqsave(&h->lock, flags);
	if (h->busy_configuring)
		ret = -EBUSY;
	else
		memcpy(vendor, drv->vendor, VENDOR_LEN + 1);
	spin_unlock_irqrestore(&h->lock, flags);

	if (ret)
		return ret;
	else
		return snprintf(buf, sizeof(vendor) + 1, "%s\n", drv->vendor);
}
static DEVICE_ATTR(vendor, S_IRUGO, dev_show_vendor, NULL);

static ssize_t dev_show_model(struct device *dev,
			      struct device_attribute *attr,
			      char *buf)
{
	drive_info_struct *drv = to_drv(dev);
	struct ctlr_info *h = to_hba(drv->dev.parent);
	char model[MODEL_LEN + 1];
	unsigned long flags;
	int ret = 0;

	spin_lock_irqsave(&h->lock, flags);
	if (h->busy_configuring)
		ret = -EBUSY;
	else
		memcpy(model, drv->model, MODEL_LEN + 1);
	spin_unlock_irqrestore(&h->lock, flags);

	if (ret)
		return ret;
	else
		return snprintf(buf, sizeof(model) + 1, "%s\n", drv->model);
}
static DEVICE_ATTR(model, S_IRUGO, dev_show_model, NULL);

static ssize_t dev_show_rev(struct device *dev,
			    struct device_attribute *attr,
			    char *buf)
{
	drive_info_struct *drv = to_drv(dev);
	struct ctlr_info *h = to_hba(drv->dev.parent);
	char rev[REV_LEN + 1];
	unsigned long flags;
	int ret = 0;

	spin_lock_irqsave(&h->lock, flags);
	if (h->busy_configuring)
		ret = -EBUSY;
	else
		memcpy(rev, drv->rev, REV_LEN + 1);
	spin_unlock_irqrestore(&h->lock, flags);

	if (ret)
		return ret;
	else
		return snprintf(buf, sizeof(rev) + 1, "%s\n", drv->rev);
}
static DEVICE_ATTR(rev, S_IRUGO, dev_show_rev, NULL);

static ssize_t cciss_show_lunid(struct device *dev,
				struct device_attribute *attr, char *buf)
{
	drive_info_struct *drv = to_drv(dev);
	struct ctlr_info *h = to_hba(drv->dev.parent);
	unsigned long flags;
	unsigned char lunid[8];

	spin_lock_irqsave(&h->lock, flags);
	if (h->busy_configuring) {
		spin_unlock_irqrestore(&h->lock, flags);
		return -EBUSY;
	}
	if (!drv->heads) {
		spin_unlock_irqrestore(&h->lock, flags);
		return -ENOTTY;
	}
	memcpy(lunid, drv->LunID, sizeof(lunid));
	spin_unlock_irqrestore(&h->lock, flags);
	return snprintf(buf, 20, "0x%02x%02x%02x%02x%02x%02x%02x%02x\n",
		lunid[0], lunid[1], lunid[2], lunid[3],
		lunid[4], lunid[5], lunid[6], lunid[7]);
}
static DEVICE_ATTR(lunid, S_IRUGO, cciss_show_lunid, NULL);

static ssize_t cciss_show_raid_level(struct device *dev,
				     struct device_attribute *attr, char *buf)
{
	drive_info_struct *drv = to_drv(dev);
	struct ctlr_info *h = to_hba(drv->dev.parent);
	int raid;
	unsigned long flags;

	spin_lock_irqsave(&h->lock, flags);
	if (h->busy_configuring) {
		spin_unlock_irqrestore(&h->lock, flags);
		return -EBUSY;
	}
	raid = drv->raid_level;
	spin_unlock_irqrestore(&h->lock, flags);
	if (raid < 0 || raid > RAID_UNKNOWN)
		raid = RAID_UNKNOWN;

	return snprintf(buf, strlen(raid_label[raid]) + 7, "RAID %s\n",
			raid_label[raid]);
}
static DEVICE_ATTR(raid_level, S_IRUGO, cciss_show_raid_level, NULL);

static ssize_t cciss_show_usage_count(struct device *dev,
				      struct device_attribute *attr, char *buf)
{
	drive_info_struct *drv = to_drv(dev);
	struct ctlr_info *h = to_hba(drv->dev.parent);
	unsigned long flags;
	int count;

	spin_lock_irqsave(&h->lock, flags);
	if (h->busy_configuring) {
		spin_unlock_irqrestore(&h->lock, flags);
		return -EBUSY;
	}
	count = drv->usage_count;
	spin_unlock_irqrestore(&h->lock, flags);
	return snprintf(buf, 20, "%d\n", count);
}
static DEVICE_ATTR(usage_count, S_IRUGO, cciss_show_usage_count, NULL);

static struct attribute *cciss_host_attrs[] = {
	&dev_attr_rescan.attr,
	&dev_attr_resettable.attr,
	&dev_attr_transport_mode.attr,
	NULL
};

static struct attribute_group cciss_host_attr_group = {
	.attrs = cciss_host_attrs,
};

static const struct attribute_group *cciss_host_attr_groups[] = {
	&cciss_host_attr_group,
	NULL
};

static struct device_type cciss_host_type = {
	.name		= "cciss_host",
	.groups		= cciss_host_attr_groups,
	.release	= cciss_hba_release,
};

static struct attribute *cciss_dev_attrs[] = {
	&dev_attr_unique_id.attr,
	&dev_attr_model.attr,
	&dev_attr_vendor.attr,
	&dev_attr_rev.attr,
	&dev_attr_lunid.attr,
	&dev_attr_raid_level.attr,
	&dev_attr_usage_count.attr,
	NULL
};

static struct attribute_group cciss_dev_attr_group = {
	.attrs = cciss_dev_attrs,
};

static const struct attribute_group *cciss_dev_attr_groups[] = {
	&cciss_dev_attr_group,
	NULL
};

static struct device_type cciss_dev_type = {
	.name		= "cciss_device",
	.groups		= cciss_dev_attr_groups,
	.release	= cciss_device_release,
};

static struct bus_type cciss_bus_type = {
	.name		= "cciss",
};

/*
 * cciss_hba_release is called when the reference count
 * of h->dev goes to zero.
 */
static void cciss_hba_release(struct device *dev)
{
	/*
	 * nothing to do, but need this to avoid a warning
	 * about not having a release handler from lib/kref.c.
	 */
}

/*
 * Initialize sysfs entry for each controller.  This sets up and registers
 * the 'cciss#' directory for each individual controller under
 * /sys/bus/pci/devices/<dev>/.
 */
static int cciss_create_hba_sysfs_entry(struct ctlr_info *h)
{
	device_initialize(&h->dev);
	h->dev.type = &cciss_host_type;
	h->dev.bus = &cciss_bus_type;
	dev_set_name(&h->dev, "%s", h->devname);
	h->dev.parent = &h->pdev->dev;

	return device_add(&h->dev);
}

/*
 * Remove sysfs entries for an hba.
 */
static void cciss_destroy_hba_sysfs_entry(struct ctlr_info *h)
{
	device_del(&h->dev);
	put_device(&h->dev); /* final put. */
}

/* cciss_device_release is called when the reference count
 * of h->drv[x]dev goes to zero.
 */
static void cciss_device_release(struct device *dev)
{
	drive_info_struct *drv = to_drv(dev);
	kfree(drv);
}

/*
 * Initialize sysfs for each logical drive.  This sets up and registers
 * the 'c#d#' directory for each individual logical drive under
 * /sys/bus/pci/devices/<dev/ccis#/. We also create a link from
 * /sys/block/cciss!c#d# to this entry.
 */
static long cciss_create_ld_sysfs_entry(struct ctlr_info *h,
				       int drv_index)
{
	struct device *dev;

	if (h->drv[drv_index]->device_initialized)
		return 0;

	dev = &h->drv[drv_index]->dev;
	device_initialize(dev);
	dev->type = &cciss_dev_type;
	dev->bus = &cciss_bus_type;
	dev_set_name(dev, "c%dd%d", h->ctlr, drv_index);
	dev->parent = &h->dev;
	h->drv[drv_index]->device_initialized = 1;
	return device_add(dev);
}

/*
 * Remove sysfs entries for a logical drive.
 */
static void cciss_destroy_ld_sysfs_entry(struct ctlr_info *h, int drv_index,
	int ctlr_exiting)
{
	struct device *dev = &h->drv[drv_index]->dev;

	/* special case for c*d0, we only destroy it on controller exit */
	if (drv_index == 0 && !ctlr_exiting)
		return;

	device_del(dev);
	put_device(dev); /* the "final" put. */
	h->drv[drv_index] = NULL;
}

/*
 * For operations that cannot sleep, a command block is allocated at init,
 * and managed by cmd_alloc() and cmd_free() using a simple bitmap to track
 * which ones are free or in use.
 */
static CommandList_struct *cmd_alloc(ctlr_info_t *h)
{
	CommandList_struct *c;
	int i;
	u64bit temp64;
	dma_addr_t cmd_dma_handle, err_dma_handle;

	do {
		i = find_first_zero_bit(h->cmd_pool_bits, h->nr_cmds);
		if (i == h->nr_cmds)
			return NULL;
	} while (test_and_set_bit(i & (BITS_PER_LONG - 1),
		  h->cmd_pool_bits + (i / BITS_PER_LONG)) != 0);
	c = h->cmd_pool + i;
	memset(c, 0, sizeof(CommandList_struct));
	cmd_dma_handle = h->cmd_pool_dhandle + i * sizeof(CommandList_struct);
	c->err_info = h->errinfo_pool + i;
	memset(c->err_info, 0, sizeof(ErrorInfo_struct));
	err_dma_handle = h->errinfo_pool_dhandle
	    + i * sizeof(ErrorInfo_struct);
	h->nr_allocs++;

	c->cmdindex = i;

	INIT_LIST_HEAD(&c->list);
	c->busaddr = (__u32) cmd_dma_handle;
	temp64.val = (__u64) err_dma_handle;
	c->ErrDesc.Addr.lower = temp64.val32.lower;
	c->ErrDesc.Addr.upper = temp64.val32.upper;
	c->ErrDesc.Len = sizeof(ErrorInfo_struct);

	c->ctlr = h->ctlr;
	return c;
}

/* allocate a command using pci_alloc_consistent, used for ioctls,
 * etc., not for the main i/o path.
 */
static CommandList_struct *cmd_special_alloc(ctlr_info_t *h)
{
	CommandList_struct *c;
	u64bit temp64;
	dma_addr_t cmd_dma_handle, err_dma_handle;

	c = (CommandList_struct *) pci_alloc_consistent(h->pdev,
		sizeof(CommandList_struct), &cmd_dma_handle);
	if (c == NULL)
		return NULL;
	memset(c, 0, sizeof(CommandList_struct));

	c->cmdindex = -1;

	c->err_info = (ErrorInfo_struct *)
	    pci_alloc_consistent(h->pdev, sizeof(ErrorInfo_struct),
		    &err_dma_handle);

	if (c->err_info == NULL) {
		pci_free_consistent(h->pdev,
			sizeof(CommandList_struct), c, cmd_dma_handle);
		return NULL;
	}
	memset(c->err_info, 0, sizeof(ErrorInfo_struct));

	INIT_LIST_HEAD(&c->list);
	c->busaddr = (__u32) cmd_dma_handle;
	temp64.val = (__u64) err_dma_handle;
	c->ErrDesc.Addr.lower = temp64.val32.lower;
	c->ErrDesc.Addr.upper = temp64.val32.upper;
	c->ErrDesc.Len = sizeof(ErrorInfo_struct);

	c->ctlr = h->ctlr;
	return c;
}

static void cmd_free(ctlr_info_t *h, CommandList_struct *c)
{
	int i;

	i = c - h->cmd_pool;
	clear_bit(i & (BITS_PER_LONG - 1),
		  h->cmd_pool_bits + (i / BITS_PER_LONG));
	h->nr_frees++;
}

static void cmd_special_free(ctlr_info_t *h, CommandList_struct *c)
{
	u64bit temp64;

	temp64.val32.lower = c->ErrDesc.Addr.lower;
	temp64.val32.upper = c->ErrDesc.Addr.upper;
	pci_free_consistent(h->pdev, sizeof(ErrorInfo_struct),
			    c->err_info, (dma_addr_t) temp64.val);
	pci_free_consistent(h->pdev, sizeof(CommandList_struct), c,
		(dma_addr_t) cciss_tag_discard_error_bits(h, (u32) c->busaddr));
}

static inline ctlr_info_t *get_host(struct gendisk *disk)
{
	return disk->queue->queuedata;
}

static inline drive_info_struct *get_drv(struct gendisk *disk)
{
	return disk->private_data;
}

/*
 * Open.  Make sure the device is really there.
 */
static int cciss_open(struct block_device *bdev, fmode_t mode)
{
	ctlr_info_t *h = get_host(bdev->bd_disk);
	drive_info_struct *drv = get_drv(bdev->bd_disk);

	dev_dbg(&h->pdev->dev, "cciss_open %s\n", bdev->bd_disk->disk_name);
	if (drv->busy_configuring)
		return -EBUSY;
	/*
	 * Root is allowed to open raw volume zero even if it's not configured
	 * so array config can still work. Root is also allowed to open any
	 * volume that has a LUN ID, so it can issue IOCTL to reread the
	 * disk information.  I don't think I really like this
	 * but I'm already using way to many device nodes to claim another one
	 * for "raw controller".
	 */
	if (drv->heads == 0) {
		if (MINOR(bdev->bd_dev) != 0) {	/* not node 0? */
			/* if not node 0 make sure it is a partition = 0 */
			if (MINOR(bdev->bd_dev) & 0x0f) {
				return -ENXIO;
				/* if it is, make sure we have a LUN ID */
			} else if (memcmp(drv->LunID, CTLR_LUNID,
				sizeof(drv->LunID))) {
				return -ENXIO;
			}
		}
		if (!capable(CAP_SYS_ADMIN))
			return -EPERM;
	}
	drv->usage_count++;
	h->usage_count++;
	return 0;
}

static int cciss_unlocked_open(struct block_device *bdev, fmode_t mode)
{
	int ret;

	mutex_lock(&cciss_mutex);
	ret = cciss_open(bdev, mode);
	mutex_unlock(&cciss_mutex);

	return ret;
}

/*
 * Close.  Sync first.
 */
static int cciss_release(struct gendisk *disk, fmode_t mode)
{
	ctlr_info_t *h;
	drive_info_struct *drv;

	mutex_lock(&cciss_mutex);
	h = get_host(disk);
	drv = get_drv(disk);
	dev_dbg(&h->pdev->dev, "cciss_release %s\n", disk->disk_name);
	drv->usage_count--;
	h->usage_count--;
	mutex_unlock(&cciss_mutex);
	return 0;
}

static int do_ioctl(struct block_device *bdev, fmode_t mode,
		    unsigned cmd, unsigned long arg)
{
	int ret;
	mutex_lock(&cciss_mutex);
	ret = cciss_ioctl(bdev, mode, cmd, arg);
	mutex_unlock(&cciss_mutex);
	return ret;
}

#ifdef CONFIG_COMPAT

static int cciss_ioctl32_passthru(struct block_device *bdev, fmode_t mode,
				  unsigned cmd, unsigned long arg);
static int cciss_ioctl32_big_passthru(struct block_device *bdev, fmode_t mode,
				      unsigned cmd, unsigned long arg);

static int cciss_compat_ioctl(struct block_device *bdev, fmode_t mode,
			      unsigned cmd, unsigned long arg)
{
	switch (cmd) {
	case CCISS_GETPCIINFO:
	case CCISS_GETINTINFO:
	case CCISS_SETINTINFO:
	case CCISS_GETNODENAME:
	case CCISS_SETNODENAME:
	case CCISS_GETHEARTBEAT:
	case CCISS_GETBUSTYPES:
	case CCISS_GETFIRMVER:
	case CCISS_GETDRIVVER:
	case CCISS_REVALIDVOLS:
	case CCISS_DEREGDISK:
	case CCISS_REGNEWDISK:
	case CCISS_REGNEWD:
	case CCISS_RESCANDISK:
	case CCISS_GETLUNINFO:
		return do_ioctl(bdev, mode, cmd, arg);

	case CCISS_PASSTHRU32:
		return cciss_ioctl32_passthru(bdev, mode, cmd, arg);
	case CCISS_BIG_PASSTHRU32:
		return cciss_ioctl32_big_passthru(bdev, mode, cmd, arg);

	default:
		return -ENOIOCTLCMD;
	}
}

static int cciss_ioctl32_passthru(struct block_device *bdev, fmode_t mode,
				  unsigned cmd, unsigned long arg)
{
	IOCTL32_Command_struct __user *arg32 =
	    (IOCTL32_Command_struct __user *) arg;
	IOCTL_Command_struct arg64;
	IOCTL_Command_struct __user *p = compat_alloc_user_space(sizeof(arg64));
	int err;
	u32 cp;

	err = 0;
	err |=
	    copy_from_user(&arg64.LUN_info, &arg32->LUN_info,
			   sizeof(arg64.LUN_info));
	err |=
	    copy_from_user(&arg64.Request, &arg32->Request,
			   sizeof(arg64.Request));
	err |=
	    copy_from_user(&arg64.error_info, &arg32->error_info,
			   sizeof(arg64.error_info));
	err |= get_user(arg64.buf_size, &arg32->buf_size);
	err |= get_user(cp, &arg32->buf);
	arg64.buf = compat_ptr(cp);
	err |= copy_to_user(p, &arg64, sizeof(arg64));

	if (err)
		return -EFAULT;

	err = do_ioctl(bdev, mode, CCISS_PASSTHRU, (unsigned long)p);
	if (err)
		return err;
	err |=
	    copy_in_user(&arg32->error_info, &p->error_info,
			 sizeof(arg32->error_info));
	if (err)
		return -EFAULT;
	return err;
}

static int cciss_ioctl32_big_passthru(struct block_device *bdev, fmode_t mode,
				      unsigned cmd, unsigned long arg)
{
	BIG_IOCTL32_Command_struct __user *arg32 =
	    (BIG_IOCTL32_Command_struct __user *) arg;
	BIG_IOCTL_Command_struct arg64;
	BIG_IOCTL_Command_struct __user *p =
	    compat_alloc_user_space(sizeof(arg64));
	int err;
	u32 cp;

	memset(&arg64, 0, sizeof(arg64));
	err = 0;
	err |=
	    copy_from_user(&arg64.LUN_info, &arg32->LUN_info,
			   sizeof(arg64.LUN_info));
	err |=
	    copy_from_user(&arg64.Request, &arg32->Request,
			   sizeof(arg64.Request));
	err |=
	    copy_from_user(&arg64.error_info, &arg32->error_info,
			   sizeof(arg64.error_info));
	err |= get_user(arg64.buf_size, &arg32->buf_size);
	err |= get_user(arg64.malloc_size, &arg32->malloc_size);
	err |= get_user(cp, &arg32->buf);
	arg64.buf = compat_ptr(cp);
	err |= copy_to_user(p, &arg64, sizeof(arg64));

	if (err)
		return -EFAULT;

	err = do_ioctl(bdev, mode, CCISS_BIG_PASSTHRU, (unsigned long)p);
	if (err)
		return err;
	err |=
	    copy_in_user(&arg32->error_info, &p->error_info,
			 sizeof(arg32->error_info));
	if (err)
		return -EFAULT;
	return err;
}
#endif

static int cciss_getgeo(struct block_device *bdev, struct hd_geometry *geo)
{
	drive_info_struct *drv = get_drv(bdev->bd_disk);

	if (!drv->cylinders)
		return -ENXIO;

	geo->heads = drv->heads;
	geo->sectors = drv->sectors;
	geo->cylinders = drv->cylinders;
	return 0;
}

static void check_ioctl_unit_attention(ctlr_info_t *h, CommandList_struct *c)
{
	if (c->err_info->CommandStatus == CMD_TARGET_STATUS &&
			c->err_info->ScsiStatus != SAM_STAT_CHECK_CONDITION)
		(void)check_for_unit_attention(h, c);
}

static int cciss_getpciinfo(ctlr_info_t *h, void __user *argp)
{
	cciss_pci_info_struct pciinfo;

	if (!argp)
		return -EINVAL;
	pciinfo.domain = pci_domain_nr(h->pdev->bus);
	pciinfo.bus = h->pdev->bus->number;
	pciinfo.dev_fn = h->pdev->devfn;
	pciinfo.board_id = h->board_id;
	if (copy_to_user(argp, &pciinfo, sizeof(cciss_pci_info_struct)))
		return -EFAULT;
	return 0;
}

static int cciss_getintinfo(ctlr_info_t *h, void __user *argp)
{
	cciss_coalint_struct intinfo;

	if (!argp)
		return -EINVAL;
	intinfo.delay = readl(&h->cfgtable->HostWrite.CoalIntDelay);
	intinfo.count = readl(&h->cfgtable->HostWrite.CoalIntCount);
	if (copy_to_user
	    (argp, &intinfo, sizeof(cciss_coalint_struct)))
		return -EFAULT;
	return 0;
}

static int cciss_setintinfo(ctlr_info_t *h, void __user *argp)
{
	cciss_coalint_struct intinfo;
	unsigned long flags;
	int i;

	if (!argp)
		return -EINVAL;
	if (!capable(CAP_SYS_ADMIN))
		return -EPERM;
	if (copy_from_user(&intinfo, argp, sizeof(intinfo)))
		return -EFAULT;
	if ((intinfo.delay == 0) && (intinfo.count == 0))
		return -EINVAL;
	spin_lock_irqsave(&h->lock, flags);
	/* Update the field, and then ring the doorbell */
	writel(intinfo.delay, &(h->cfgtable->HostWrite.CoalIntDelay));
	writel(intinfo.count, &(h->cfgtable->HostWrite.CoalIntCount));
	writel(CFGTBL_ChangeReq, h->vaddr + SA5_DOORBELL);

	for (i = 0; i < MAX_IOCTL_CONFIG_WAIT; i++) {
		if (!(readl(h->vaddr + SA5_DOORBELL) & CFGTBL_ChangeReq))
			break;
		udelay(1000); /* delay and try again */
	}
	spin_unlock_irqrestore(&h->lock, flags);
	if (i >= MAX_IOCTL_CONFIG_WAIT)
		return -EAGAIN;
	return 0;
}

static int cciss_getnodename(ctlr_info_t *h, void __user *argp)
{
	NodeName_type NodeName;
	int i;

	if (!argp)
		return -EINVAL;
	for (i = 0; i < 16; i++)
		NodeName[i] = readb(&h->cfgtable->ServerName[i]);
	if (copy_to_user(argp, NodeName, sizeof(NodeName_type)))
		return -EFAULT;
	return 0;
}

static int cciss_setnodename(ctlr_info_t *h, void __user *argp)
{
	NodeName_type NodeName;
	unsigned long flags;
	int i;

	if (!argp)
		return -EINVAL;
	if (!capable(CAP_SYS_ADMIN))
		return -EPERM;
	if (copy_from_user(NodeName, argp, sizeof(NodeName_type)))
		return -EFAULT;
	spin_lock_irqsave(&h->lock, flags);
	/* Update the field, and then ring the doorbell */
	for (i = 0; i < 16; i++)
		writeb(NodeName[i], &h->cfgtable->ServerName[i]);
	writel(CFGTBL_ChangeReq, h->vaddr + SA5_DOORBELL);
	for (i = 0; i < MAX_IOCTL_CONFIG_WAIT; i++) {
		if (!(readl(h->vaddr + SA5_DOORBELL) & CFGTBL_ChangeReq))
			break;
		udelay(1000); /* delay and try again */
	}
	spin_unlock_irqrestore(&h->lock, flags);
	if (i >= MAX_IOCTL_CONFIG_WAIT)
		return -EAGAIN;
	return 0;
}

static int cciss_getheartbeat(ctlr_info_t *h, void __user *argp)
{
	Heartbeat_type heartbeat;

	if (!argp)
		return -EINVAL;
	heartbeat = readl(&h->cfgtable->HeartBeat);
	if (copy_to_user(argp, &heartbeat, sizeof(Heartbeat_type)))
		return -EFAULT;
	return 0;
}

static int cciss_getbustypes(ctlr_info_t *h, void __user *argp)
{
	BusTypes_type BusTypes;

	if (!argp)
		return -EINVAL;
	BusTypes = readl(&h->cfgtable->BusTypes);
	if (copy_to_user(argp, &BusTypes, sizeof(BusTypes_type)))
		return -EFAULT;
	return 0;
}

static int cciss_getfirmver(ctlr_info_t *h, void __user *argp)
{
	FirmwareVer_type firmware;

	if (!argp)
		return -EINVAL;
	memcpy(firmware, h->firm_ver, 4);

	if (copy_to_user
	    (argp, firmware, sizeof(FirmwareVer_type)))
		return -EFAULT;
	return 0;
}

static int cciss_getdrivver(ctlr_info_t *h, void __user *argp)
{
	DriverVer_type DriverVer = DRIVER_VERSION;

	if (!argp)
		return -EINVAL;
	if (copy_to_user(argp, &DriverVer, sizeof(DriverVer_type)))
		return -EFAULT;
	return 0;
}

static int cciss_getluninfo(ctlr_info_t *h,
	struct gendisk *disk, void __user *argp)
{
	LogvolInfo_struct luninfo;
	drive_info_struct *drv = get_drv(disk);

	if (!argp)
		return -EINVAL;
	memcpy(&luninfo.LunID, drv->LunID, sizeof(luninfo.LunID));
	luninfo.num_opens = drv->usage_count;
	luninfo.num_parts = 0;
	if (copy_to_user(argp, &luninfo, sizeof(LogvolInfo_struct)))
		return -EFAULT;
	return 0;
}

static int cciss_passthru(ctlr_info_t *h, void __user *argp)
{
	IOCTL_Command_struct iocommand;
	CommandList_struct *c;
	char *buff = NULL;
	u64bit temp64;
	DECLARE_COMPLETION_ONSTACK(wait);

	if (!argp)
		return -EINVAL;

	if (!capable(CAP_SYS_RAWIO))
		return -EPERM;

	if (copy_from_user
	    (&iocommand, argp, sizeof(IOCTL_Command_struct)))
		return -EFAULT;
	if ((iocommand.buf_size < 1) &&
	    (iocommand.Request.Type.Direction != XFER_NONE)) {
		return -EINVAL;
	}
	if (iocommand.buf_size > 0) {
		buff = kmalloc(iocommand.buf_size, GFP_KERNEL);
		if (buff == NULL)
			return -EFAULT;
	}
	if (iocommand.Request.Type.Direction == XFER_WRITE) {
		/* Copy the data into the buffer we created */
		if (copy_from_user(buff, iocommand.buf, iocommand.buf_size)) {
			kfree(buff);
			return -EFAULT;
		}
	} else {
		memset(buff, 0, iocommand.buf_size);
	}
	c = cmd_special_alloc(h);
	if (!c) {
		kfree(buff);
		return -ENOMEM;
	}
	/* Fill in the command type */
	c->cmd_type = CMD_IOCTL_PEND;
	/* Fill in Command Header */
	c->Header.ReplyQueue = 0;   /* unused in simple mode */
	if (iocommand.buf_size > 0) { /* buffer to fill */
		c->Header.SGList = 1;
		c->Header.SGTotal = 1;
	} else { /* no buffers to fill */
		c->Header.SGList = 0;
		c->Header.SGTotal = 0;
	}
	c->Header.LUN = iocommand.LUN_info;
	/* use the kernel address the cmd block for tag */
	c->Header.Tag.lower = c->busaddr;

	/* Fill in Request block */
	c->Request = iocommand.Request;

	/* Fill in the scatter gather information */
	if (iocommand.buf_size > 0) {
		temp64.val = pci_map_single(h->pdev, buff,
			iocommand.buf_size, PCI_DMA_BIDIRECTIONAL);
		c->SG[0].Addr.lower = temp64.val32.lower;
		c->SG[0].Addr.upper = temp64.val32.upper;
		c->SG[0].Len = iocommand.buf_size;
		c->SG[0].Ext = 0;  /* we are not chaining */
	}
	c->waiting = &wait;

	enqueue_cmd_and_start_io(h, c);
	wait_for_completion(&wait);

	/* unlock the buffers from DMA */
	temp64.val32.lower = c->SG[0].Addr.lower;
	temp64.val32.upper = c->SG[0].Addr.upper;
	pci_unmap_single(h->pdev, (dma_addr_t) temp64.val, iocommand.buf_size,
			 PCI_DMA_BIDIRECTIONAL);
	check_ioctl_unit_attention(h, c);

	/* Copy the error information out */
	iocommand.error_info = *(c->err_info);
	if (copy_to_user(argp, &iocommand, sizeof(IOCTL_Command_struct))) {
		kfree(buff);
		cmd_special_free(h, c);
		return -EFAULT;
	}

	if (iocommand.Request.Type.Direction == XFER_READ) {
		/* Copy the data out of the buffer we created */
		if (copy_to_user(iocommand.buf, buff, iocommand.buf_size)) {
			kfree(buff);
			cmd_special_free(h, c);
			return -EFAULT;
		}
	}
	kfree(buff);
	cmd_special_free(h, c);
	return 0;
}

static int cciss_bigpassthru(ctlr_info_t *h, void __user *argp)
{
	BIG_IOCTL_Command_struct *ioc;
	CommandList_struct *c;
	unsigned char **buff = NULL;
	int *buff_size = NULL;
	u64bit temp64;
	BYTE sg_used = 0;
	int status = 0;
	int i;
	DECLARE_COMPLETION_ONSTACK(wait);
	__u32 left;
	__u32 sz;
	BYTE __user *data_ptr;

	if (!argp)
		return -EINVAL;
	if (!capable(CAP_SYS_RAWIO))
		return -EPERM;
	ioc = kmalloc(sizeof(*ioc), GFP_KERNEL);
	if (!ioc) {
		status = -ENOMEM;
		goto cleanup1;
	}
	if (copy_from_user(ioc, argp, sizeof(*ioc))) {
		status = -EFAULT;
		goto cleanup1;
	}
	if ((ioc->buf_size < 1) &&
	    (ioc->Request.Type.Direction != XFER_NONE)) {
		status = -EINVAL;
		goto cleanup1;
	}
	/* Check kmalloc limits  using all SGs */
	if (ioc->malloc_size > MAX_KMALLOC_SIZE) {
		status = -EINVAL;
		goto cleanup1;
	}
	if (ioc->buf_size > ioc->malloc_size * MAXSGENTRIES) {
		status = -EINVAL;
		goto cleanup1;
	}
	buff = kzalloc(MAXSGENTRIES * sizeof(char *), GFP_KERNEL);
	if (!buff) {
		status = -ENOMEM;
		goto cleanup1;
	}
	buff_size = kmalloc(MAXSGENTRIES * sizeof(int), GFP_KERNEL);
	if (!buff_size) {
		status = -ENOMEM;
		goto cleanup1;
	}
	left = ioc->buf_size;
	data_ptr = ioc->buf;
	while (left) {
		sz = (left > ioc->malloc_size) ? ioc->malloc_size : left;
		buff_size[sg_used] = sz;
		buff[sg_used] = kmalloc(sz, GFP_KERNEL);
		if (buff[sg_used] == NULL) {
			status = -ENOMEM;
			goto cleanup1;
		}
		if (ioc->Request.Type.Direction == XFER_WRITE) {
			if (copy_from_user(buff[sg_used], data_ptr, sz)) {
				status = -EFAULT;
				goto cleanup1;
			}
		} else {
			memset(buff[sg_used], 0, sz);
		}
		left -= sz;
		data_ptr += sz;
		sg_used++;
	}
	c = cmd_special_alloc(h);
	if (!c) {
		status = -ENOMEM;
		goto cleanup1;
	}
	c->cmd_type = CMD_IOCTL_PEND;
	c->Header.ReplyQueue = 0;
	c->Header.SGList = sg_used;
	c->Header.SGTotal = sg_used;
	c->Header.LUN = ioc->LUN_info;
	c->Header.Tag.lower = c->busaddr;

	c->Request = ioc->Request;
	for (i = 0; i < sg_used; i++) {
		temp64.val = pci_map_single(h->pdev, buff[i], buff_size[i],
				    PCI_DMA_BIDIRECTIONAL);
		c->SG[i].Addr.lower = temp64.val32.lower;
		c->SG[i].Addr.upper = temp64.val32.upper;
		c->SG[i].Len = buff_size[i];
		c->SG[i].Ext = 0;	/* we are not chaining */
	}
	c->waiting = &wait;
	enqueue_cmd_and_start_io(h, c);
	wait_for_completion(&wait);
	/* unlock the buffers from DMA */
	for (i = 0; i < sg_used; i++) {
		temp64.val32.lower = c->SG[i].Addr.lower;
		temp64.val32.upper = c->SG[i].Addr.upper;
		pci_unmap_single(h->pdev,
			(dma_addr_t) temp64.val, buff_size[i],
			PCI_DMA_BIDIRECTIONAL);
	}
	check_ioctl_unit_attention(h, c);
	/* Copy the error information out */
	ioc->error_info = *(c->err_info);
	if (copy_to_user(argp, ioc, sizeof(*ioc))) {
		cmd_special_free(h, c);
		status = -EFAULT;
		goto cleanup1;
	}
	if (ioc->Request.Type.Direction == XFER_READ) {
		/* Copy the data out of the buffer we created */
		BYTE __user *ptr = ioc->buf;
		for (i = 0; i < sg_used; i++) {
			if (copy_to_user(ptr, buff[i], buff_size[i])) {
				cmd_special_free(h, c);
				status = -EFAULT;
				goto cleanup1;
			}
			ptr += buff_size[i];
		}
	}
	cmd_special_free(h, c);
	status = 0;
cleanup1:
	if (buff) {
		for (i = 0; i < sg_used; i++)
			kfree(buff[i]);
		kfree(buff);
	}
	kfree(buff_size);
	kfree(ioc);
	return status;
}

static int cciss_ioctl(struct block_device *bdev, fmode_t mode,
	unsigned int cmd, unsigned long arg)
{
	struct gendisk *disk = bdev->bd_disk;
	ctlr_info_t *h = get_host(disk);
	void __user *argp = (void __user *)arg;

	dev_dbg(&h->pdev->dev, "cciss_ioctl: Called with cmd=%x %lx\n",
		cmd, arg);
	switch (cmd) {
	case CCISS_GETPCIINFO:
		return cciss_getpciinfo(h, argp);
	case CCISS_GETINTINFO:
		return cciss_getintinfo(h, argp);
	case CCISS_SETINTINFO:
		return cciss_setintinfo(h, argp);
	case CCISS_GETNODENAME:
		return cciss_getnodename(h, argp);
	case CCISS_SETNODENAME:
		return cciss_setnodename(h, argp);
	case CCISS_GETHEARTBEAT:
		return cciss_getheartbeat(h, argp);
	case CCISS_GETBUSTYPES:
		return cciss_getbustypes(h, argp);
	case CCISS_GETFIRMVER:
		return cciss_getfirmver(h, argp);
	case CCISS_GETDRIVVER:
		return cciss_getdrivver(h, argp);
	case CCISS_DEREGDISK:
	case CCISS_REGNEWD:
	case CCISS_REVALIDVOLS:
		return rebuild_lun_table(h, 0, 1);
	case CCISS_GETLUNINFO:
		return cciss_getluninfo(h, disk, argp);
	case CCISS_PASSTHRU:
		return cciss_passthru(h, argp);
	case CCISS_BIG_PASSTHRU:
		return cciss_bigpassthru(h, argp);

	/* scsi_cmd_ioctl handles these, below, though some are not */
	/* very meaningful for cciss.  SG_IO is the main one people want. */

	case SG_GET_VERSION_NUM:
	case SG_SET_TIMEOUT:
	case SG_GET_TIMEOUT:
	case SG_GET_RESERVED_SIZE:
	case SG_SET_RESERVED_SIZE:
	case SG_EMULATED_HOST:
	case SG_IO:
	case SCSI_IOCTL_SEND_COMMAND:
		return scsi_cmd_ioctl(disk->queue, disk, mode, cmd, argp);

	/* scsi_cmd_ioctl would normally handle these, below, but */
	/* they aren't a good fit for cciss, as CD-ROMs are */
	/* not supported, and we don't have any bus/target/lun */
	/* which we present to the kernel. */

	case CDROM_SEND_PACKET:
	case CDROMCLOSETRAY:
	case CDROMEJECT:
	case SCSI_IOCTL_GET_IDLUN:
	case SCSI_IOCTL_GET_BUS_NUMBER:
	default:
		return -ENOTTY;
	}
}

static void cciss_check_queues(ctlr_info_t *h)
{
	int start_queue = h->next_to_run;
	int i;

	/* check to see if we have maxed out the number of commands that can
	 * be placed on the queue.  If so then exit.  We do this check here
	 * in case the interrupt we serviced was from an ioctl and did not
	 * free any new commands.
	 */
	if ((find_first_zero_bit(h->cmd_pool_bits, h->nr_cmds)) == h->nr_cmds)
		return;

	/* We have room on the queue for more commands.  Now we need to queue
	 * them up.  We will also keep track of the next queue to run so
	 * that every queue gets a chance to be started first.
	 */
	for (i = 0; i < h->highest_lun + 1; i++) {
		int curr_queue = (start_queue + i) % (h->highest_lun + 1);
		/* make sure the disk has been added and the drive is real
		 * because this can be called from the middle of init_one.
		 */
		if (!h->drv[curr_queue])
			continue;
		if (!(h->drv[curr_queue]->queue) ||
			!(h->drv[curr_queue]->heads))
			continue;
		blk_start_queue(h->gendisk[curr_queue]->queue);

		/* check to see if we have maxed out the number of commands
		 * that can be placed on the queue.
		 */
		if ((find_first_zero_bit(h->cmd_pool_bits, h->nr_cmds)) == h->nr_cmds) {
			if (curr_queue == start_queue) {
				h->next_to_run =
				    (start_queue + 1) % (h->highest_lun + 1);
				break;
			} else {
				h->next_to_run = curr_queue;
				break;
			}
		}
	}
}

static void cciss_softirq_done(struct request *rq)
{
	CommandList_struct *c = rq->completion_data;
	ctlr_info_t *h = hba[c->ctlr];
	SGDescriptor_struct *curr_sg = c->SG;
	u64bit temp64;
	unsigned long flags;
	int i, ddir;
	int sg_index = 0;

	if (c->Request.Type.Direction == XFER_READ)
		ddir = PCI_DMA_FROMDEVICE;
	else
		ddir = PCI_DMA_TODEVICE;

	/* command did not need to be retried */
	/* unmap the DMA mapping for all the scatter gather elements */
	for (i = 0; i < c->Header.SGList; i++) {
		if (curr_sg[sg_index].Ext == CCISS_SG_CHAIN) {
			cciss_unmap_sg_chain_block(h, c);
			/* Point to the next block */
			curr_sg = h->cmd_sg_list[c->cmdindex];
			sg_index = 0;
		}
		temp64.val32.lower = curr_sg[sg_index].Addr.lower;
		temp64.val32.upper = curr_sg[sg_index].Addr.upper;
		pci_unmap_page(h->pdev, temp64.val, curr_sg[sg_index].Len,
				ddir);
		++sg_index;
	}

	dev_dbg(&h->pdev->dev, "Done with %p\n", rq);

	/* set the residual count for pc requests */
	if (rq->cmd_type == REQ_TYPE_BLOCK_PC)
		rq->resid_len = c->err_info->ResidualCnt;

	blk_end_request_all(rq, (rq->errors == 0) ? 0 : -EIO);

	spin_lock_irqsave(&h->lock, flags);
	cmd_free(h, c);
	cciss_check_queues(h);
	spin_unlock_irqrestore(&h->lock, flags);
}

static inline void log_unit_to_scsi3addr(ctlr_info_t *h,
	unsigned char scsi3addr[], uint32_t log_unit)
{
	memcpy(scsi3addr, h->drv[log_unit]->LunID,
		sizeof(h->drv[log_unit]->LunID));
}

/* This function gets the SCSI vendor, model, and revision of a logical drive
 * via the inquiry page 0.  Model, vendor, and rev are set to empty strings if
 * they cannot be read.
 */
static void cciss_get_device_descr(ctlr_info_t *h, int logvol,
				   char *vendor, char *model, char *rev)
{
	int rc;
	InquiryData_struct *inq_buf;
	unsigned char scsi3addr[8];

	*vendor = '\0';
	*model = '\0';
	*rev = '\0';

	inq_buf = kzalloc(sizeof(InquiryData_struct), GFP_KERNEL);
	if (!inq_buf)
		return;

	log_unit_to_scsi3addr(h, scsi3addr, logvol);
	rc = sendcmd_withirq(h, CISS_INQUIRY, inq_buf, sizeof(*inq_buf), 0,
			scsi3addr, TYPE_CMD);
	if (rc == IO_OK) {
		memcpy(vendor, &inq_buf->data_byte[8], VENDOR_LEN);
		vendor[VENDOR_LEN] = '\0';
		memcpy(model, &inq_buf->data_byte[16], MODEL_LEN);
		model[MODEL_LEN] = '\0';
		memcpy(rev, &inq_buf->data_byte[32], REV_LEN);
		rev[REV_LEN] = '\0';
	}

	kfree(inq_buf);
	return;
}

/* This function gets the serial number of a logical drive via
 * inquiry page 0x83.  Serial no. is 16 bytes.  If the serial
 * number cannot be had, for whatever reason, 16 bytes of 0xff
 * are returned instead.
 */
static void cciss_get_serial_no(ctlr_info_t *h, int logvol,
				unsigned char *serial_no, int buflen)
{
#define PAGE_83_INQ_BYTES 64
	int rc;
	unsigned char *buf;
	unsigned char scsi3addr[8];

	if (buflen > 16)
		buflen = 16;
	memset(serial_no, 0xff, buflen);
	buf = kzalloc(PAGE_83_INQ_BYTES, GFP_KERNEL);
	if (!buf)
		return;
	memset(serial_no, 0, buflen);
	log_unit_to_scsi3addr(h, scsi3addr, logvol);
	rc = sendcmd_withirq(h, CISS_INQUIRY, buf,
		PAGE_83_INQ_BYTES, 0x83, scsi3addr, TYPE_CMD);
	if (rc == IO_OK)
		memcpy(serial_no, &buf[8], buflen);
	kfree(buf);
	return;
}

/*
 * cciss_add_disk sets up the block device queue for a logical drive
 */
static int cciss_add_disk(ctlr_info_t *h, struct gendisk *disk,
				int drv_index)
{
	disk->queue = blk_init_queue(do_cciss_request, &h->lock);
	if (!disk->queue)
		goto init_queue_failure;
	sprintf(disk->disk_name, "cciss/c%dd%d", h->ctlr, drv_index);
	disk->major = h->major;
	disk->first_minor = drv_index << NWD_SHIFT;
	disk->fops = &cciss_fops;
	if (cciss_create_ld_sysfs_entry(h, drv_index))
		goto cleanup_queue;
	disk->private_data = h->drv[drv_index];
	disk->driverfs_dev = &h->drv[drv_index]->dev;

	/* Set up queue information */
	blk_queue_bounce_limit(disk->queue, h->pdev->dma_mask);

	/* This is a hardware imposed limit. */
	blk_queue_max_segments(disk->queue, h->maxsgentries);

	blk_queue_max_hw_sectors(disk->queue, h->cciss_max_sectors);

	blk_queue_softirq_done(disk->queue, cciss_softirq_done);

	disk->queue->queuedata = h;

	blk_queue_logical_block_size(disk->queue,
				     h->drv[drv_index]->block_size);

	/* Make sure all queue data is written out before */
	/* setting h->drv[drv_index]->queue, as setting this */
	/* allows the interrupt handler to start the queue */
	wmb();
	h->drv[drv_index]->queue = disk->queue;
	add_disk(disk);
	return 0;

cleanup_queue:
	blk_cleanup_queue(disk->queue);
	disk->queue = NULL;
init_queue_failure:
	return -1;
}

/* This function will check the usage_count of the drive to be updated/added.
 * If the usage_count is zero and it is a heretofore unknown drive, or,
 * the drive's capacity, geometry, or serial number has changed,
 * then the drive information will be updated and the disk will be
 * re-registered with the kernel.  If these conditions don't hold,
 * then it will be left alone for the next reboot.  The exception to this
 * is disk 0 which will always be left registered with the kernel since it
 * is also the controller node.  Any changes to disk 0 will show up on
 * the next reboot.
 */
static void cciss_update_drive_info(ctlr_info_t *h, int drv_index,
	int first_time, int via_ioctl)
{
	struct gendisk *disk;
	InquiryData_struct *inq_buff = NULL;
	unsigned int block_size;
	sector_t total_size;
	unsigned long flags = 0;
	int ret = 0;
	drive_info_struct *drvinfo;

	/* Get information about the disk and modify the driver structure */
	inq_buff = kmalloc(sizeof(InquiryData_struct), GFP_KERNEL);
	drvinfo = kzalloc(sizeof(*drvinfo), GFP_KERNEL);
	if (inq_buff == NULL || drvinfo == NULL)
		goto mem_msg;

	/* testing to see if 16-byte CDBs are already being used */
	if (h->cciss_read == CCISS_READ_16) {
		cciss_read_capacity_16(h, drv_index,
			&total_size, &block_size);

	} else {
		cciss_read_capacity(h, drv_index, &total_size, &block_size);
		/* if read_capacity returns all F's this volume is >2TB */
		/* in size so we switch to 16-byte CDB's for all */
		/* read/write ops */
		if (total_size == 0xFFFFFFFFULL) {
			cciss_read_capacity_16(h, drv_index,
			&total_size, &block_size);
			h->cciss_read = CCISS_READ_16;
			h->cciss_write = CCISS_WRITE_16;
		} else {
			h->cciss_read = CCISS_READ_10;
			h->cciss_write = CCISS_WRITE_10;
		}
	}

	cciss_geometry_inquiry(h, drv_index, total_size, block_size,
			       inq_buff, drvinfo);
	drvinfo->block_size = block_size;
	drvinfo->nr_blocks = total_size + 1;

	cciss_get_device_descr(h, drv_index, drvinfo->vendor,
				drvinfo->model, drvinfo->rev);
	cciss_get_serial_no(h, drv_index, drvinfo->serial_no,
			sizeof(drvinfo->serial_no));
	/* Save the lunid in case we deregister the disk, below. */
	memcpy(drvinfo->LunID, h->drv[drv_index]->LunID,
		sizeof(drvinfo->LunID));

	/* Is it the same disk we already know, and nothing's changed? */
	if (h->drv[drv_index]->raid_level != -1 &&
		((memcmp(drvinfo->serial_no,
				h->drv[drv_index]->serial_no, 16) == 0) &&
		drvinfo->block_size == h->drv[drv_index]->block_size &&
		drvinfo->nr_blocks == h->drv[drv_index]->nr_blocks &&
		drvinfo->heads == h->drv[drv_index]->heads &&
		drvinfo->sectors == h->drv[drv_index]->sectors &&
		drvinfo->cylinders == h->drv[drv_index]->cylinders))
			/* The disk is unchanged, nothing to update */
			goto freeret;

	/* If we get here it's not the same disk, or something's changed,
	 * so we need to * deregister it, and re-register it, if it's not
	 * in use.
	 * If the disk already exists then deregister it before proceeding
	 * (unless it's the first disk (for the controller node).
	 */
	if (h->drv[drv_index]->raid_level != -1 && drv_index != 0) {
		dev_warn(&h->pdev->dev, "disk %d has changed.\n", drv_index);
		spin_lock_irqsave(&h->lock, flags);
		h->drv[drv_index]->busy_configuring = 1;
		spin_unlock_irqrestore(&h->lock, flags);

		/* deregister_disk sets h->drv[drv_index]->queue = NULL
		 * which keeps the interrupt handler from starting
		 * the queue.
		 */
		ret = deregister_disk(h, drv_index, 0, via_ioctl);
	}

	/* If the disk is in use return */
	if (ret)
		goto freeret;

	/* Save the new information from cciss_geometry_inquiry
	 * and serial number inquiry.  If the disk was deregistered
	 * above, then h->drv[drv_index] will be NULL.
	 */
	if (h->drv[drv_index] == NULL) {
		drvinfo->device_initialized = 0;
		h->drv[drv_index] = drvinfo;
		drvinfo = NULL; /* so it won't be freed below. */
	} else {
		/* special case for cxd0 */
		h->drv[drv_index]->block_size = drvinfo->block_size;
		h->drv[drv_index]->nr_blocks = drvinfo->nr_blocks;
		h->drv[drv_index]->heads = drvinfo->heads;
		h->drv[drv_index]->sectors = drvinfo->sectors;
		h->drv[drv_index]->cylinders = drvinfo->cylinders;
		h->drv[drv_index]->raid_level = drvinfo->raid_level;
		memcpy(h->drv[drv_index]->serial_no, drvinfo->serial_no, 16);
		memcpy(h->drv[drv_index]->vendor, drvinfo->vendor,
			VENDOR_LEN + 1);
		memcpy(h->drv[drv_index]->model, drvinfo->model, MODEL_LEN + 1);
		memcpy(h->drv[drv_index]->rev, drvinfo->rev, REV_LEN + 1);
	}

	++h->num_luns;
	disk = h->gendisk[drv_index];
	set_capacity(disk, h->drv[drv_index]->nr_blocks);

	/* If it's not disk 0 (drv_index != 0)
	 * or if it was disk 0, but there was previously
	 * no actual corresponding configured logical drive
	 * (raid_leve == -1) then we want to update the
	 * logical drive's information.
	 */
	if (drv_index || first_time) {
		if (cciss_add_disk(h, disk, drv_index) != 0) {
			cciss_free_gendisk(h, drv_index);
			cciss_free_drive_info(h, drv_index);
			dev_warn(&h->pdev->dev, "could not update disk %d\n",
				drv_index);
			--h->num_luns;
		}
	}

freeret:
	kfree(inq_buff);
	kfree(drvinfo);
	return;
mem_msg:
	dev_err(&h->pdev->dev, "out of memory\n");
	goto freeret;
}

/* This function will find the first index of the controllers drive array
 * that has a null drv pointer and allocate the drive info struct and
 * will return that index   This is where new drives will be added.
 * If the index to be returned is greater than the highest_lun index for
 * the controller then highest_lun is set * to this new index.
 * If there are no available indexes or if tha allocation fails, then -1
 * is returned.  * "controller_node" is used to know if this is a real
 * logical drive, or just the controller node, which determines if this
 * counts towards highest_lun.
 */
static int cciss_alloc_drive_info(ctlr_info_t *h, int controller_node)
{
	int i;
	drive_info_struct *drv;

	/* Search for an empty slot for our drive info */
	for (i = 0; i < CISS_MAX_LUN; i++) {

		/* if not cxd0 case, and it's occupied, skip it. */
		if (h->drv[i] && i != 0)
			continue;
		/*
		 * If it's cxd0 case, and drv is alloc'ed already, and a
		 * disk is configured there, skip it.
		 */
		if (i == 0 && h->drv[i] && h->drv[i]->raid_level != -1)
			continue;

		/*
		 * We've found an empty slot.  Update highest_lun
		 * provided this isn't just the fake cxd0 controller node.
		 */
		if (i > h->highest_lun && !controller_node)
			h->highest_lun = i;

		/* If adding a real disk at cxd0, and it's already alloc'ed */
		if (i == 0 && h->drv[i] != NULL)
			return i;

		/*
		 * Found an empty slot, not already alloc'ed.  Allocate it.
		 * Mark it with raid_level == -1, so we know it's new later on.
		 */
		drv = kzalloc(sizeof(*drv), GFP_KERNEL);
		if (!drv)
			return -1;
		drv->raid_level = -1; /* so we know it's new */
		h->drv[i] = drv;
		return i;
	}
	return -1;
}

static void cciss_free_drive_info(ctlr_info_t *h, int drv_index)
{
	kfree(h->drv[drv_index]);
	h->drv[drv_index] = NULL;
}

static void cciss_free_gendisk(ctlr_info_t *h, int drv_index)
{
	put_disk(h->gendisk[drv_index]);
	h->gendisk[drv_index] = NULL;
}

/* cciss_add_gendisk finds a free hba[]->drv structure
 * and allocates a gendisk if needed, and sets the lunid
 * in the drvinfo structure.   It returns the index into
 * the ->drv[] array, or -1 if none are free.
 * is_controller_node indicates whether highest_lun should
 * count this disk, or if it's only being added to provide
 * a means to talk to the controller in case no logical
 * drives have yet been configured.
 */
static int cciss_add_gendisk(ctlr_info_t *h, unsigned char lunid[],
	int controller_node)
{
	int drv_index;

	drv_index = cciss_alloc_drive_info(h, controller_node);
	if (drv_index == -1)
		return -1;

	/*Check if the gendisk needs to be allocated */
	if (!h->gendisk[drv_index]) {
		h->gendisk[drv_index] =
			alloc_disk(1 << NWD_SHIFT);
		if (!h->gendisk[drv_index]) {
			dev_err(&h->pdev->dev,
				"could not allocate a new disk %d\n",
				drv_index);
			goto err_free_drive_info;
		}
	}
	memcpy(h->drv[drv_index]->LunID, lunid,
		sizeof(h->drv[drv_index]->LunID));
	if (cciss_create_ld_sysfs_entry(h, drv_index))
		goto err_free_disk;
	/* Don't need to mark this busy because nobody */
	/* else knows about this disk yet to contend */
	/* for access to it. */
	h->drv[drv_index]->busy_configuring = 0;
	wmb();
	return drv_index;

err_free_disk:
	cciss_free_gendisk(h, drv_index);
err_free_drive_info:
	cciss_free_drive_info(h, drv_index);
	return -1;
}

/* This is for the special case of a controller which
 * has no logical drives.  In this case, we still need
 * to register a disk so the controller can be accessed
 * by the Array Config Utility.
 */
static void cciss_add_controller_node(ctlr_info_t *h)
{
	struct gendisk *disk;
	int drv_index;

	if (h->gendisk[0] != NULL) /* already did this? Then bail. */
		return;

	drv_index = cciss_add_gendisk(h, CTLR_LUNID, 1);
	if (drv_index == -1)
		goto error;
	h->drv[drv_index]->block_size = 512;
	h->drv[drv_index]->nr_blocks = 0;
	h->drv[drv_index]->heads = 0;
	h->drv[drv_index]->sectors = 0;
	h->drv[drv_index]->cylinders = 0;
	h->drv[drv_index]->raid_level = -1;
	memset(h->drv[drv_index]->serial_no, 0, 16);
	disk = h->gendisk[drv_index];
	if (cciss_add_disk(h, disk, drv_index) == 0)
		return;
	cciss_free_gendisk(h, drv_index);
	cciss_free_drive_info(h, drv_index);
error:
	dev_warn(&h->pdev->dev, "could not add disk 0.\n");
	return;
}

/* This function will add and remove logical drives from the Logical
 * drive array of the controller and maintain persistency of ordering
 * so that mount points are preserved until the next reboot.  This allows
 * for the removal of logical drives in the middle of the drive array
 * without a re-ordering of those drives.
 * INPUT
 * h		= The controller to perform the operations on
 */
static int rebuild_lun_table(ctlr_info_t *h, int first_time,
	int via_ioctl)
{
	int num_luns;
	ReportLunData_struct *ld_buff = NULL;
	int return_code;
	int listlength = 0;
	int i;
	int drv_found;
	int drv_index = 0;
	unsigned char lunid[8] = CTLR_LUNID;
	unsigned long flags;

	if (!capable(CAP_SYS_RAWIO))
		return -EPERM;

	/* Set busy_configuring flag for this operation */
	spin_lock_irqsave(&h->lock, flags);
	if (h->busy_configuring) {
		spin_unlock_irqrestore(&h->lock, flags);
		return -EBUSY;
	}
	h->busy_configuring = 1;
	spin_unlock_irqrestore(&h->lock, flags);

	ld_buff = kzalloc(sizeof(ReportLunData_struct), GFP_KERNEL);
	if (ld_buff == NULL)
		goto mem_msg;

	return_code = sendcmd_withirq(h, CISS_REPORT_LOG, ld_buff,
				      sizeof(ReportLunData_struct),
				      0, CTLR_LUNID, TYPE_CMD);

	if (return_code == IO_OK)
		listlength = be32_to_cpu(*(__be32 *) ld_buff->LUNListLength);
	else {	/* reading number of logical volumes failed */
		dev_warn(&h->pdev->dev,
			"report logical volume command failed\n");
		listlength = 0;
		goto freeret;
	}

	num_luns = listlength / 8;	/* 8 bytes per entry */
	if (num_luns > CISS_MAX_LUN) {
		num_luns = CISS_MAX_LUN;
		dev_warn(&h->pdev->dev, "more luns configured"
		       " on controller than can be handled by"
		       " this driver.\n");
	}

	if (num_luns == 0)
		cciss_add_controller_node(h);

	/* Compare controller drive array to driver's drive array
	 * to see if any drives are missing on the controller due
	 * to action of Array Config Utility (user deletes drive)
	 * and deregister logical drives which have disappeared.
	 */
	for (i = 0; i <= h->highest_lun; i++) {
		int j;
		drv_found = 0;

		/* skip holes in the array from already deleted drives */
		if (h->drv[i] == NULL)
			continue;

		for (j = 0; j < num_luns; j++) {
			memcpy(lunid, &ld_buff->LUN[j][0], sizeof(lunid));
			if (memcmp(h->drv[i]->LunID, lunid,
				sizeof(lunid)) == 0) {
				drv_found = 1;
				break;
			}
		}
		if (!drv_found) {
			/* Deregister it from the OS, it's gone. */
			spin_lock_irqsave(&h->lock, flags);
			h->drv[i]->busy_configuring = 1;
			spin_unlock_irqrestore(&h->lock, flags);
			return_code = deregister_disk(h, i, 1, via_ioctl);
			if (h->drv[i] != NULL)
				h->drv[i]->busy_configuring = 0;
		}
	}

	/* Compare controller drive array to driver's drive array.
	 * Check for updates in the drive information and any new drives
	 * on the controller due to ACU adding logical drives, or changing
	 * a logical drive's size, etc.  Reregister any new/changed drives
	 */
	for (i = 0; i < num_luns; i++) {
		int j;

		drv_found = 0;

		memcpy(lunid, &ld_buff->LUN[i][0], sizeof(lunid));
		/* Find if the LUN is already in the drive array
		 * of the driver.  If so then update its info
		 * if not in use.  If it does not exist then find
		 * the first free index and add it.
		 */
		for (j = 0; j <= h->highest_lun; j++) {
			if (h->drv[j] != NULL &&
				memcmp(h->drv[j]->LunID, lunid,
					sizeof(h->drv[j]->LunID)) == 0) {
				drv_index = j;
				drv_found = 1;
				break;
			}
		}

		/* check if the drive was found already in the array */
		if (!drv_found) {
			drv_index = cciss_add_gendisk(h, lunid, 0);
			if (drv_index == -1)
				goto freeret;
		}
		cciss_update_drive_info(h, drv_index, first_time, via_ioctl);
	}		/* end for */

freeret:
	kfree(ld_buff);
	h->busy_configuring = 0;
	/* We return -1 here to tell the ACU that we have registered/updated
	 * all of the drives that we can and to keep it from calling us
	 * additional times.
	 */
	return -1;
mem_msg:
	dev_err(&h->pdev->dev, "out of memory\n");
	h->busy_configuring = 0;
	goto freeret;
}

static void cciss_clear_drive_info(drive_info_struct *drive_info)
{
	/* zero out the disk size info */
	drive_info->nr_blocks = 0;
	drive_info->block_size = 0;
	drive_info->heads = 0;
	drive_info->sectors = 0;
	drive_info->cylinders = 0;
	drive_info->raid_level = -1;
	memset(drive_info->serial_no, 0, sizeof(drive_info->serial_no));
	memset(drive_info->model, 0, sizeof(drive_info->model));
	memset(drive_info->rev, 0, sizeof(drive_info->rev));
	memset(drive_info->vendor, 0, sizeof(drive_info->vendor));
	/*
	 * don't clear the LUNID though, we need to remember which
	 * one this one is.
	 */
}

/* This function will deregister the disk and it's queue from the
 * kernel.  It must be called with the controller lock held and the
 * drv structures busy_configuring flag set.  It's parameters are:
 *
 * disk = This is the disk to be deregistered
 * drv  = This is the drive_info_struct associated with the disk to be
 *        deregistered.  It contains information about the disk used
 *        by the driver.
 * clear_all = This flag determines whether or not the disk information
 *             is going to be completely cleared out and the highest_lun
 *             reset.  Sometimes we want to clear out information about
 *             the disk in preparation for re-adding it.  In this case
 *             the highest_lun should be left unchanged and the LunID
 *             should not be cleared.
 * via_ioctl
 *    This indicates whether we've reached this path via ioctl.
 *    This affects the maximum usage count allowed for c0d0 to be messed with.
 *    If this path is reached via ioctl(), then the max_usage_count will
 *    be 1, as the process calling ioctl() has got to have the device open.
 *    If we get here via sysfs, then the max usage count will be zero.
*/
static int deregister_disk(ctlr_info_t *h, int drv_index,
			   int clear_all, int via_ioctl)
{
	int i;
	struct gendisk *disk;
	drive_info_struct *drv;
	int recalculate_highest_lun;

	if (!capable(CAP_SYS_RAWIO))
		return -EPERM;

	drv = h->drv[drv_index];
	disk = h->gendisk[drv_index];

	/* make sure logical volume is NOT is use */
	if (clear_all || (h->gendisk[0] == disk)) {
		if (drv->usage_count > via_ioctl)
			return -EBUSY;
	} else if (drv->usage_count > 0)
		return -EBUSY;

	recalculate_highest_lun = (drv == h->drv[h->highest_lun]);

	/* invalidate the devices and deregister the disk.  If it is disk
	 * zero do not deregister it but just zero out it's values.  This
	 * allows us to delete disk zero but keep the controller registered.
	 */
	if (h->gendisk[0] != disk) {
		struct request_queue *q = disk->queue;
		if (disk->flags & GENHD_FL_UP) {
			cciss_destroy_ld_sysfs_entry(h, drv_index, 0);
			del_gendisk(disk);
		}
		if (q)
			blk_cleanup_queue(q);
		/* If clear_all is set then we are deleting the logical
		 * drive, not just refreshing its info.  For drives
		 * other than disk 0 we will call put_disk.  We do not
		 * do this for disk 0 as we need it to be able to
		 * configure the controller.
		 */
		if (clear_all){
			/* This isn't pretty, but we need to find the
			 * disk in our array and NULL our the pointer.
			 * This is so that we will call alloc_disk if
			 * this index is used again later.
			 */
			for (i=0; i < CISS_MAX_LUN; i++){
				if (h->gendisk[i] == disk) {
					h->gendisk[i] = NULL;
					break;
				}
			}
			put_disk(disk);
		}
	} else {
		set_capacity(disk, 0);
		cciss_clear_drive_info(drv);
	}

	--h->num_luns;

	/* if it was the last disk, find the new hightest lun */
	if (clear_all && recalculate_highest_lun) {
		int newhighest = -1;
		for (i = 0; i <= h->highest_lun; i++) {
			/* if the disk has size > 0, it is available */
			if (h->drv[i] && h->drv[i]->heads)
				newhighest = i;
		}
		h->highest_lun = newhighest;
	}
	return 0;
}

static int fill_cmd(ctlr_info_t *h, CommandList_struct *c, __u8 cmd, void *buff,
		size_t size, __u8 page_code, unsigned char *scsi3addr,
		int cmd_type)
{
	u64bit buff_dma_handle;
	int status = IO_OK;

	c->cmd_type = CMD_IOCTL_PEND;
	c->Header.ReplyQueue = 0;
	if (buff != NULL) {
		c->Header.SGList = 1;
		c->Header.SGTotal = 1;
	} else {
		c->Header.SGList = 0;
		c->Header.SGTotal = 0;
	}
	c->Header.Tag.lower = c->busaddr;
	memcpy(c->Header.LUN.LunAddrBytes, scsi3addr, 8);

	c->Request.Type.Type = cmd_type;
	if (cmd_type == TYPE_CMD) {
		switch (cmd) {
		case CISS_INQUIRY:
			/* are we trying to read a vital product page */
			if (page_code != 0) {
				c->Request.CDB[1] = 0x01;
				c->Request.CDB[2] = page_code;
			}
			c->Request.CDBLen = 6;
			c->Request.Type.Attribute = ATTR_SIMPLE;
			c->Request.Type.Direction = XFER_READ;
			c->Request.Timeout = 0;
			c->Request.CDB[0] = CISS_INQUIRY;
			c->Request.CDB[4] = size & 0xFF;
			break;
		case CISS_REPORT_LOG:
		case CISS_REPORT_PHYS:
			/* Talking to controller so It's a physical command
			   mode = 00 target = 0.  Nothing to write.
			 */
			c->Request.CDBLen = 12;
			c->Request.Type.Attribute = ATTR_SIMPLE;
			c->Request.Type.Direction = XFER_READ;
			c->Request.Timeout = 0;
			c->Request.CDB[0] = cmd;
			c->Request.CDB[6] = (size >> 24) & 0xFF; /* MSB */
			c->Request.CDB[7] = (size >> 16) & 0xFF;
			c->Request.CDB[8] = (size >> 8) & 0xFF;
			c->Request.CDB[9] = size & 0xFF;
			break;

		case CCISS_READ_CAPACITY:
			c->Request.CDBLen = 10;
			c->Request.Type.Attribute = ATTR_SIMPLE;
			c->Request.Type.Direction = XFER_READ;
			c->Request.Timeout = 0;
			c->Request.CDB[0] = cmd;
			break;
		case CCISS_READ_CAPACITY_16:
			c->Request.CDBLen = 16;
			c->Request.Type.Attribute = ATTR_SIMPLE;
			c->Request.Type.Direction = XFER_READ;
			c->Request.Timeout = 0;
			c->Request.CDB[0] = cmd;
			c->Request.CDB[1] = 0x10;
			c->Request.CDB[10] = (size >> 24) & 0xFF;
			c->Request.CDB[11] = (size >> 16) & 0xFF;
			c->Request.CDB[12] = (size >> 8) & 0xFF;
			c->Request.CDB[13] = size & 0xFF;
			c->Request.Timeout = 0;
			c->Request.CDB[0] = cmd;
			break;
		case CCISS_CACHE_FLUSH:
			c->Request.CDBLen = 12;
			c->Request.Type.Attribute = ATTR_SIMPLE;
			c->Request.Type.Direction = XFER_WRITE;
			c->Request.Timeout = 0;
			c->Request.CDB[0] = BMIC_WRITE;
			c->Request.CDB[6] = BMIC_CACHE_FLUSH;
			c->Request.CDB[7] = (size >> 8) & 0xFF;
			c->Request.CDB[8] = size & 0xFF;
			break;
		case TEST_UNIT_READY:
			c->Request.CDBLen = 6;
			c->Request.Type.Attribute = ATTR_SIMPLE;
			c->Request.Type.Direction = XFER_NONE;
			c->Request.Timeout = 0;
			break;
		default:
			dev_warn(&h->pdev->dev, "Unknown Command 0x%c\n", cmd);
			return IO_ERROR;
		}
	} else if (cmd_type == TYPE_MSG) {
		switch (cmd) {
		case CCISS_ABORT_MSG:
			c->Request.CDBLen = 12;
			c->Request.Type.Attribute = ATTR_SIMPLE;
			c->Request.Type.Direction = XFER_WRITE;
			c->Request.Timeout = 0;
			c->Request.CDB[0] = cmd;	/* abort */
			c->Request.CDB[1] = 0;	/* abort a command */
			/* buff contains the tag of the command to abort */
			memcpy(&c->Request.CDB[4], buff, 8);
			break;
		case CCISS_RESET_MSG:
			c->Request.CDBLen = 16;
			c->Request.Type.Attribute = ATTR_SIMPLE;
			c->Request.Type.Direction = XFER_NONE;
			c->Request.Timeout = 0;
			memset(&c->Request.CDB[0], 0, sizeof(c->Request.CDB));
			c->Request.CDB[0] = cmd;	/* reset */
			c->Request.CDB[1] = CCISS_RESET_TYPE_TARGET;
			break;
		case CCISS_NOOP_MSG:
			c->Request.CDBLen = 1;
			c->Request.Type.Attribute = ATTR_SIMPLE;
			c->Request.Type.Direction = XFER_WRITE;
			c->Request.Timeout = 0;
			c->Request.CDB[0] = cmd;
			break;
		default:
			dev_warn(&h->pdev->dev,
				"unknown message type %d\n", cmd);
			return IO_ERROR;
		}
	} else {
		dev_warn(&h->pdev->dev, "unknown command type %d\n", cmd_type);
		return IO_ERROR;
	}
	/* Fill in the scatter gather information */
	if (size > 0) {
		buff_dma_handle.val = (__u64) pci_map_single(h->pdev,
							     buff, size,
							     PCI_DMA_BIDIRECTIONAL);
		c->SG[0].Addr.lower = buff_dma_handle.val32.lower;
		c->SG[0].Addr.upper = buff_dma_handle.val32.upper;
		c->SG[0].Len = size;
		c->SG[0].Ext = 0;	/* we are not chaining */
	}
	return status;
}

static int __devinit cciss_send_reset(ctlr_info_t *h, unsigned char *scsi3addr,
	u8 reset_type)
{
	CommandList_struct *c;
	int return_status;

	c = cmd_alloc(h);
	if (!c)
		return -ENOMEM;
	return_status = fill_cmd(h, c, CCISS_RESET_MSG, NULL, 0, 0,
		CTLR_LUNID, TYPE_MSG);
	c->Request.CDB[1] = reset_type; /* fill_cmd defaults to target reset */
	if (return_status != IO_OK) {
		cmd_special_free(h, c);
		return return_status;
	}
	c->waiting = NULL;
	enqueue_cmd_and_start_io(h, c);
	/* Don't wait for completion, the reset won't complete.  Don't free
	 * the command either.  This is the last command we will send before
	 * re-initializing everything, so it doesn't matter and won't leak.
	 */
	return 0;
}

static int check_target_status(ctlr_info_t *h, CommandList_struct *c)
{
	switch (c->err_info->ScsiStatus) {
	case SAM_STAT_GOOD:
		return IO_OK;
	case SAM_STAT_CHECK_CONDITION:
		switch (0xf & c->err_info->SenseInfo[2]) {
		case 0: return IO_OK; /* no sense */
		case 1: return IO_OK; /* recovered error */
		default:
			if (check_for_unit_attention(h, c))
				return IO_NEEDS_RETRY;
			dev_warn(&h->pdev->dev, "cmd 0x%02x "
				"check condition, sense key = 0x%02x\n",
				c->Request.CDB[0], c->err_info->SenseInfo[2]);
		}
		break;
	default:
		dev_warn(&h->pdev->dev, "cmd 0x%02x"
			"scsi status = 0x%02x\n",
			c->Request.CDB[0], c->err_info->ScsiStatus);
		break;
	}
	return IO_ERROR;
}

static int process_sendcmd_error(ctlr_info_t *h, CommandList_struct *c)
{
	int return_status = IO_OK;

	if (c->err_info->CommandStatus == CMD_SUCCESS)
		return IO_OK;

	switch (c->err_info->CommandStatus) {
	case CMD_TARGET_STATUS:
		return_status = check_target_status(h, c);
		break;
	case CMD_DATA_UNDERRUN:
	case CMD_DATA_OVERRUN:
		/* expected for inquiry and report lun commands */
		break;
	case CMD_INVALID:
		dev_warn(&h->pdev->dev, "cmd 0x%02x is "
		       "reported invalid\n", c->Request.CDB[0]);
		return_status = IO_ERROR;
		break;
	case CMD_PROTOCOL_ERR:
		dev_warn(&h->pdev->dev, "cmd 0x%02x has "
		       "protocol error\n", c->Request.CDB[0]);
		return_status = IO_ERROR;
		break;
	case CMD_HARDWARE_ERR:
		dev_warn(&h->pdev->dev, "cmd 0x%02x had "
		       " hardware error\n", c->Request.CDB[0]);
		return_status = IO_ERROR;
		break;
	case CMD_CONNECTION_LOST:
		dev_warn(&h->pdev->dev, "cmd 0x%02x had "
		       "connection lost\n", c->Request.CDB[0]);
		return_status = IO_ERROR;
		break;
	case CMD_ABORTED:
		dev_warn(&h->pdev->dev, "cmd 0x%02x was "
		       "aborted\n", c->Request.CDB[0]);
		return_status = IO_ERROR;
		break;
	case CMD_ABORT_FAILED:
		dev_warn(&h->pdev->dev, "cmd 0x%02x reports "
		       "abort failed\n", c->Request.CDB[0]);
		return_status = IO_ERROR;
		break;
	case CMD_UNSOLICITED_ABORT:
		dev_warn(&h->pdev->dev, "unsolicited abort 0x%02x\n",
			c->Request.CDB[0]);
		return_status = IO_NEEDS_RETRY;
		break;
	case CMD_UNABORTABLE:
		dev_warn(&h->pdev->dev, "cmd unabortable\n");
		return_status = IO_ERROR;
		break;
	default:
		dev_warn(&h->pdev->dev, "cmd 0x%02x returned "
		       "unknown status %x\n", c->Request.CDB[0],
		       c->err_info->CommandStatus);
		return_status = IO_ERROR;
	}
	return return_status;
}

static int sendcmd_withirq_core(ctlr_info_t *h, CommandList_struct *c,
	int attempt_retry)
{
	DECLARE_COMPLETION_ONSTACK(wait);
	u64bit buff_dma_handle;
	int return_status = IO_OK;

resend_cmd2:
	c->waiting = &wait;
	enqueue_cmd_and_start_io(h, c);

	wait_for_completion(&wait);

	if (c->err_info->CommandStatus == 0 || !attempt_retry)
		goto command_done;

	return_status = process_sendcmd_error(h, c);

	if (return_status == IO_NEEDS_RETRY &&
		c->retry_count < MAX_CMD_RETRIES) {
		dev_warn(&h->pdev->dev, "retrying 0x%02x\n",
			c->Request.CDB[0]);
		c->retry_count++;
		/* erase the old error information */
		memset(c->err_info, 0, sizeof(ErrorInfo_struct));
		return_status = IO_OK;
		INIT_COMPLETION(wait);
		goto resend_cmd2;
	}

command_done:
	/* unlock the buffers from DMA */
	buff_dma_handle.val32.lower = c->SG[0].Addr.lower;
	buff_dma_handle.val32.upper = c->SG[0].Addr.upper;
	pci_unmap_single(h->pdev, (dma_addr_t) buff_dma_handle.val,
			 c->SG[0].Len, PCI_DMA_BIDIRECTIONAL);
	return return_status;
}

static int sendcmd_withirq(ctlr_info_t *h, __u8 cmd, void *buff, size_t size,
			   __u8 page_code, unsigned char scsi3addr[],
			int cmd_type)
{
	CommandList_struct *c;
	int return_status;

	c = cmd_special_alloc(h);
	if (!c)
		return -ENOMEM;
	return_status = fill_cmd(h, c, cmd, buff, size, page_code,
		scsi3addr, cmd_type);
	if (return_status == IO_OK)
		return_status = sendcmd_withirq_core(h, c, 1);

	cmd_special_free(h, c);
	return return_status;
}

static void cciss_geometry_inquiry(ctlr_info_t *h, int logvol,
				   sector_t total_size,
				   unsigned int block_size,
				   InquiryData_struct *inq_buff,
				   drive_info_struct *drv)
{
	int return_code;
	unsigned long t;
	unsigned char scsi3addr[8];

	memset(inq_buff, 0, sizeof(InquiryData_struct));
	log_unit_to_scsi3addr(h, scsi3addr, logvol);
	return_code = sendcmd_withirq(h, CISS_INQUIRY, inq_buff,
			sizeof(*inq_buff), 0xC1, scsi3addr, TYPE_CMD);
	if (return_code == IO_OK) {
		if (inq_buff->data_byte[8] == 0xFF) {
			dev_warn(&h->pdev->dev,
			       "reading geometry failed, volume "
			       "does not support reading geometry\n");
			drv->heads = 255;
			drv->sectors = 32;	/* Sectors per track */
			drv->cylinders = total_size + 1;
			drv->raid_level = RAID_UNKNOWN;
		} else {
			drv->heads = inq_buff->data_byte[6];
			drv->sectors = inq_buff->data_byte[7];
			drv->cylinders = (inq_buff->data_byte[4] & 0xff) << 8;
			drv->cylinders += inq_buff->data_byte[5];
			drv->raid_level = inq_buff->data_byte[8];
		}
		drv->block_size = block_size;
		drv->nr_blocks = total_size + 1;
		t = drv->heads * drv->sectors;
		if (t > 1) {
			sector_t real_size = total_size + 1;
			unsigned long rem = sector_div(real_size, t);
			if (rem)
				real_size++;
			drv->cylinders = real_size;
		}
	} else {		/* Get geometry failed */
		dev_warn(&h->pdev->dev, "reading geometry failed\n");
	}
}

static void
cciss_read_capacity(ctlr_info_t *h, int logvol, sector_t *total_size,
		    unsigned int *block_size)
{
	ReadCapdata_struct *buf;
	int return_code;
	unsigned char scsi3addr[8];

	buf = kzalloc(sizeof(ReadCapdata_struct), GFP_KERNEL);
	if (!buf) {
		dev_warn(&h->pdev->dev, "out of memory\n");
		return;
	}

	log_unit_to_scsi3addr(h, scsi3addr, logvol);
	return_code = sendcmd_withirq(h, CCISS_READ_CAPACITY, buf,
		sizeof(ReadCapdata_struct), 0, scsi3addr, TYPE_CMD);
	if (return_code == IO_OK) {
		*total_size = be32_to_cpu(*(__be32 *) buf->total_size);
		*block_size = be32_to_cpu(*(__be32 *) buf->block_size);
	} else {		/* read capacity command failed */
		dev_warn(&h->pdev->dev, "read capacity failed\n");
		*total_size = 0;
		*block_size = BLOCK_SIZE;
	}
	kfree(buf);
}

static void cciss_read_capacity_16(ctlr_info_t *h, int logvol,
	sector_t *total_size, unsigned int *block_size)
{
	ReadCapdata_struct_16 *buf;
	int return_code;
	unsigned char scsi3addr[8];

	buf = kzalloc(sizeof(ReadCapdata_struct_16), GFP_KERNEL);
	if (!buf) {
		dev_warn(&h->pdev->dev, "out of memory\n");
		return;
	}

	log_unit_to_scsi3addr(h, scsi3addr, logvol);
	return_code = sendcmd_withirq(h, CCISS_READ_CAPACITY_16,
		buf, sizeof(ReadCapdata_struct_16),
			0, scsi3addr, TYPE_CMD);
	if (return_code == IO_OK) {
		*total_size = be64_to_cpu(*(__be64 *) buf->total_size);
		*block_size = be32_to_cpu(*(__be32 *) buf->block_size);
	} else {		/* read capacity command failed */
		dev_warn(&h->pdev->dev, "read capacity failed\n");
		*total_size = 0;
		*block_size = BLOCK_SIZE;
	}
	dev_info(&h->pdev->dev, "      blocks= %llu block_size= %d\n",
	       (unsigned long long)*total_size+1, *block_size);
	kfree(buf);
}

static int cciss_revalidate(struct gendisk *disk)
{
	ctlr_info_t *h = get_host(disk);
	drive_info_struct *drv = get_drv(disk);
	int logvol;
	int FOUND = 0;
	unsigned int block_size;
	sector_t total_size;
	InquiryData_struct *inq_buff = NULL;

	for (logvol = 0; logvol <= h->highest_lun; logvol++) {
		if (!h->drv[logvol])
			continue;
		if (memcmp(h->drv[logvol]->LunID, drv->LunID,
			sizeof(drv->LunID)) == 0) {
			FOUND = 1;
			break;
		}
	}

	if (!FOUND)
		return 1;

	inq_buff = kmalloc(sizeof(InquiryData_struct), GFP_KERNEL);
	if (inq_buff == NULL) {
		dev_warn(&h->pdev->dev, "out of memory\n");
		return 1;
	}
	if (h->cciss_read == CCISS_READ_10) {
		cciss_read_capacity(h, logvol,
					&total_size, &block_size);
	} else {
		cciss_read_capacity_16(h, logvol,
					&total_size, &block_size);
	}
	cciss_geometry_inquiry(h, logvol, total_size, block_size,
			       inq_buff, drv);

	blk_queue_logical_block_size(drv->queue, drv->block_size);
	set_capacity(disk, drv->nr_blocks);

	kfree(inq_buff);
	return 0;
}

/*
 * Map (physical) PCI mem into (virtual) kernel space
 */
static void __iomem *remap_pci_mem(ulong base, ulong size)
{
	ulong page_base = ((ulong) base) & PAGE_MASK;
	ulong page_offs = ((ulong) base) - page_base;
	void __iomem *page_remapped = ioremap(page_base, page_offs + size);

	return page_remapped ? (page_remapped + page_offs) : NULL;
}

/*
 * Takes jobs of the Q and sends them to the hardware, then puts it on
 * the Q to wait for completion.
 */
static void start_io(ctlr_info_t *h)
{
	CommandList_struct *c;

	while (!list_empty(&h->reqQ)) {
		c = list_entry(h->reqQ.next, CommandList_struct, list);
		/* can't do anything if fifo is full */
		if ((h->access.fifo_full(h))) {
			dev_warn(&h->pdev->dev, "fifo full\n");
			break;
		}

		/* Get the first entry from the Request Q */
		removeQ(c);
		h->Qdepth--;

		/* Tell the controller execute command */
		h->access.submit_command(h, c);

		/* Put job onto the completed Q */
		addQ(&h->cmpQ, c);
	}
}

/* Assumes that h->lock is held. */
/* Zeros out the error record and then resends the command back */
/* to the controller */
static inline void resend_cciss_cmd(ctlr_info_t *h, CommandList_struct *c)
{
	/* erase the old error information */
	memset(c->err_info, 0, sizeof(ErrorInfo_struct));

	/* add it to software queue and then send it to the controller */
	addQ(&h->reqQ, c);
	h->Qdepth++;
	if (h->Qdepth > h->maxQsinceinit)
		h->maxQsinceinit = h->Qdepth;

	start_io(h);
}

static inline unsigned int make_status_bytes(unsigned int scsi_status_byte,
	unsigned int msg_byte, unsigned int host_byte,
	unsigned int driver_byte)
{
	/* inverse of macros in scsi.h */
	return (scsi_status_byte & 0xff) |
		((msg_byte & 0xff) << 8) |
		((host_byte & 0xff) << 16) |
		((driver_byte & 0xff) << 24);
}

static inline int evaluate_target_status(ctlr_info_t *h,
			CommandList_struct *cmd, int *retry_cmd)
{
	unsigned char sense_key;
	unsigned char status_byte, msg_byte, host_byte, driver_byte;
	int error_value;

	*retry_cmd = 0;
	/* If we get in here, it means we got "target status", that is, scsi status */
	status_byte = cmd->err_info->ScsiStatus;
	driver_byte = DRIVER_OK;
	msg_byte = cmd->err_info->CommandStatus; /* correct?  seems too device specific */

	if (cmd->rq->cmd_type == REQ_TYPE_BLOCK_PC)
		host_byte = DID_PASSTHROUGH;
	else
		host_byte = DID_OK;

	error_value = make_status_bytes(status_byte, msg_byte,
		host_byte, driver_byte);

	if (cmd->err_info->ScsiStatus != SAM_STAT_CHECK_CONDITION) {
		if (cmd->rq->cmd_type != REQ_TYPE_BLOCK_PC)
			dev_warn(&h->pdev->dev, "cmd %p "
			       "has SCSI Status 0x%x\n",
			       cmd, cmd->err_info->ScsiStatus);
		return error_value;
	}

	/* check the sense key */
	sense_key = 0xf & cmd->err_info->SenseInfo[2];
	/* no status or recovered error */
	if (((sense_key == 0x0) || (sense_key == 0x1)) &&
	    (cmd->rq->cmd_type != REQ_TYPE_BLOCK_PC))
		error_value = 0;

	if (check_for_unit_attention(h, cmd)) {
		*retry_cmd = !(cmd->rq->cmd_type == REQ_TYPE_BLOCK_PC);
		return 0;
	}

	/* Not SG_IO or similar? */
	if (cmd->rq->cmd_type != REQ_TYPE_BLOCK_PC) {
		if (error_value != 0)
			dev_warn(&h->pdev->dev, "cmd %p has CHECK CONDITION"
			       " sense key = 0x%x\n", cmd, sense_key);
		return error_value;
	}

	/* SG_IO or similar, copy sense data back */
	if (cmd->rq->sense) {
		if (cmd->rq->sense_len > cmd->err_info->SenseLen)
			cmd->rq->sense_len = cmd->err_info->SenseLen;
		memcpy(cmd->rq->sense, cmd->err_info->SenseInfo,
			cmd->rq->sense_len);
	} else
		cmd->rq->sense_len = 0;

	return error_value;
}

/* checks the status of the job and calls complete buffers to mark all
 * buffers for the completed job. Note that this function does not need
 * to hold the hba/queue lock.
 */
static inline void complete_command(ctlr_info_t *h, CommandList_struct *cmd,
				    int timeout)
{
	int retry_cmd = 0;
	struct request *rq = cmd->rq;

	rq->errors = 0;

	if (timeout)
		rq->errors = make_status_bytes(0, 0, 0, DRIVER_TIMEOUT);

	if (cmd->err_info->CommandStatus == 0)	/* no error has occurred */
		goto after_error_processing;

	switch (cmd->err_info->CommandStatus) {
	case CMD_TARGET_STATUS:
		rq->errors = evaluate_target_status(h, cmd, &retry_cmd);
		break;
	case CMD_DATA_UNDERRUN:
		if (cmd->rq->cmd_type == REQ_TYPE_FS) {
			dev_warn(&h->pdev->dev, "cmd %p has"
			       " completed with data underrun "
			       "reported\n", cmd);
			cmd->rq->resid_len = cmd->err_info->ResidualCnt;
		}
		break;
	case CMD_DATA_OVERRUN:
		if (cmd->rq->cmd_type == REQ_TYPE_FS)
			dev_warn(&h->pdev->dev, "cciss: cmd %p has"
			       " completed with data overrun "
			       "reported\n", cmd);
		break;
	case CMD_INVALID:
		dev_warn(&h->pdev->dev, "cciss: cmd %p is "
		       "reported invalid\n", cmd);
		rq->errors = make_status_bytes(SAM_STAT_GOOD,
			cmd->err_info->CommandStatus, DRIVER_OK,
			(cmd->rq->cmd_type == REQ_TYPE_BLOCK_PC) ?
				DID_PASSTHROUGH : DID_ERROR);
		break;
	case CMD_PROTOCOL_ERR:
		dev_warn(&h->pdev->dev, "cciss: cmd %p has "
		       "protocol error\n", cmd);
		rq->errors = make_status_bytes(SAM_STAT_GOOD,
			cmd->err_info->CommandStatus, DRIVER_OK,
			(cmd->rq->cmd_type == REQ_TYPE_BLOCK_PC) ?
				DID_PASSTHROUGH : DID_ERROR);
		break;
	case CMD_HARDWARE_ERR:
		dev_warn(&h->pdev->dev, "cciss: cmd %p had "
		       " hardware error\n", cmd);
		rq->errors = make_status_bytes(SAM_STAT_GOOD,
			cmd->err_info->CommandStatus, DRIVER_OK,
			(cmd->rq->cmd_type == REQ_TYPE_BLOCK_PC) ?
				DID_PASSTHROUGH : DID_ERROR);
		break;
	case CMD_CONNECTION_LOST:
		dev_warn(&h->pdev->dev, "cciss: cmd %p had "
		       "connection lost\n", cmd);
		rq->errors = make_status_bytes(SAM_STAT_GOOD,
			cmd->err_info->CommandStatus, DRIVER_OK,
			(cmd->rq->cmd_type == REQ_TYPE_BLOCK_PC) ?
				DID_PASSTHROUGH : DID_ERROR);
		break;
	case CMD_ABORTED:
		dev_warn(&h->pdev->dev, "cciss: cmd %p was "
		       "aborted\n", cmd);
		rq->errors = make_status_bytes(SAM_STAT_GOOD,
			cmd->err_info->CommandStatus, DRIVER_OK,
			(cmd->rq->cmd_type == REQ_TYPE_BLOCK_PC) ?
				DID_PASSTHROUGH : DID_ABORT);
		break;
	case CMD_ABORT_FAILED:
		dev_warn(&h->pdev->dev, "cciss: cmd %p reports "
		       "abort failed\n", cmd);
		rq->errors = make_status_bytes(SAM_STAT_GOOD,
			cmd->err_info->CommandStatus, DRIVER_OK,
			(cmd->rq->cmd_type == REQ_TYPE_BLOCK_PC) ?
				DID_PASSTHROUGH : DID_ERROR);
		break;
	case CMD_UNSOLICITED_ABORT:
		dev_warn(&h->pdev->dev, "cciss%d: unsolicited "
		       "abort %p\n", h->ctlr, cmd);
		if (cmd->retry_count < MAX_CMD_RETRIES) {
			retry_cmd = 1;
			dev_warn(&h->pdev->dev, "retrying %p\n", cmd);
			cmd->retry_count++;
		} else
			dev_warn(&h->pdev->dev,
				"%p retried too many times\n", cmd);
		rq->errors = make_status_bytes(SAM_STAT_GOOD,
			cmd->err_info->CommandStatus, DRIVER_OK,
			(cmd->rq->cmd_type == REQ_TYPE_BLOCK_PC) ?
				DID_PASSTHROUGH : DID_ABORT);
		break;
	case CMD_TIMEOUT:
		dev_warn(&h->pdev->dev, "cmd %p timedout\n", cmd);
		rq->errors = make_status_bytes(SAM_STAT_GOOD,
			cmd->err_info->CommandStatus, DRIVER_OK,
			(cmd->rq->cmd_type == REQ_TYPE_BLOCK_PC) ?
				DID_PASSTHROUGH : DID_ERROR);
		break;
	case CMD_UNABORTABLE:
		dev_warn(&h->pdev->dev, "cmd %p unabortable\n", cmd);
		rq->errors = make_status_bytes(SAM_STAT_GOOD,
			cmd->err_info->CommandStatus, DRIVER_OK,
			cmd->rq->cmd_type == REQ_TYPE_BLOCK_PC ?
				DID_PASSTHROUGH : DID_ERROR);
		break;
	default:
		dev_warn(&h->pdev->dev, "cmd %p returned "
		       "unknown status %x\n", cmd,
		       cmd->err_info->CommandStatus);
		rq->errors = make_status_bytes(SAM_STAT_GOOD,
			cmd->err_info->CommandStatus, DRIVER_OK,
			(cmd->rq->cmd_type == REQ_TYPE_BLOCK_PC) ?
				DID_PASSTHROUGH : DID_ERROR);
	}

after_error_processing:

	/* We need to return this command */
	if (retry_cmd) {
		resend_cciss_cmd(h, cmd);
		return;
	}
	cmd->rq->completion_data = cmd;
	blk_complete_request(cmd->rq);
}

static inline u32 cciss_tag_contains_index(u32 tag)
{
#define DIRECT_LOOKUP_BIT 0x10
	return tag & DIRECT_LOOKUP_BIT;
}

static inline u32 cciss_tag_to_index(u32 tag)
{
#define DIRECT_LOOKUP_SHIFT 5
	return tag >> DIRECT_LOOKUP_SHIFT;
}

static inline u32 cciss_tag_discard_error_bits(ctlr_info_t *h, u32 tag)
{
#define CCISS_PERF_ERROR_BITS ((1 << DIRECT_LOOKUP_SHIFT) - 1)
#define CCISS_SIMPLE_ERROR_BITS 0x03
	if (likely(h->transMethod & CFGTBL_Trans_Performant))
		return tag & ~CCISS_PERF_ERROR_BITS;
	return tag & ~CCISS_SIMPLE_ERROR_BITS;
}

static inline void cciss_mark_tag_indexed(u32 *tag)
{
	*tag |= DIRECT_LOOKUP_BIT;
}

static inline void cciss_set_tag_index(u32 *tag, u32 index)
{
	*tag |= (index << DIRECT_LOOKUP_SHIFT);
}

/*
 * Get a request and submit it to the controller.
 */
static void do_cciss_request(struct request_queue *q)
{
	ctlr_info_t *h = q->queuedata;
	CommandList_struct *c;
	sector_t start_blk;
	int seg;
	struct request *creq;
	u64bit temp64;
	struct scatterlist *tmp_sg;
	SGDescriptor_struct *curr_sg;
	drive_info_struct *drv;
	int i, dir;
	int sg_index = 0;
	int chained = 0;

      queue:
	creq = blk_peek_request(q);
	if (!creq)
		goto startio;

	BUG_ON(creq->nr_phys_segments > h->maxsgentries);

	c = cmd_alloc(h);
	if (!c)
		goto full;

	blk_start_request(creq);

	tmp_sg = h->scatter_list[c->cmdindex];
	spin_unlock_irq(q->queue_lock);

	c->cmd_type = CMD_RWREQ;
	c->rq = creq;

	/* fill in the request */
	drv = creq->rq_disk->private_data;
	c->Header.ReplyQueue = 0;	/* unused in simple mode */
	/* got command from pool, so use the command block index instead */
	/* for direct lookups. */
	/* The first 2 bits are reserved for controller error reporting. */
	cciss_set_tag_index(&c->Header.Tag.lower, c->cmdindex);
	cciss_mark_tag_indexed(&c->Header.Tag.lower);
	memcpy(&c->Header.LUN, drv->LunID, sizeof(drv->LunID));
	c->Request.CDBLen = 10;	/* 12 byte commands not in FW yet; */
	c->Request.Type.Type = TYPE_CMD;	/* It is a command. */
	c->Request.Type.Attribute = ATTR_SIMPLE;
	c->Request.Type.Direction =
	    (rq_data_dir(creq) == READ) ? XFER_READ : XFER_WRITE;
	c->Request.Timeout = 0;	/* Don't time out */
	c->Request.CDB[0] =
	    (rq_data_dir(creq) == READ) ? h->cciss_read : h->cciss_write;
	start_blk = blk_rq_pos(creq);
	dev_dbg(&h->pdev->dev, "sector =%d nr_sectors=%d\n",
	       (int)blk_rq_pos(creq), (int)blk_rq_sectors(creq));
	sg_init_table(tmp_sg, h->maxsgentries);
	seg = blk_rq_map_sg(q, creq, tmp_sg);

	/* get the DMA records for the setup */
	if (c->Request.Type.Direction == XFER_READ)
		dir = PCI_DMA_FROMDEVICE;
	else
		dir = PCI_DMA_TODEVICE;

	curr_sg = c->SG;
	sg_index = 0;
	chained = 0;

	for (i = 0; i < seg; i++) {
		if (((sg_index+1) == (h->max_cmd_sgentries)) &&
			!chained && ((seg - i) > 1)) {
			/* Point to next chain block. */
			curr_sg = h->cmd_sg_list[c->cmdindex];
			sg_index = 0;
			chained = 1;
		}
		curr_sg[sg_index].Len = tmp_sg[i].length;
		temp64.val = (__u64) pci_map_page(h->pdev, sg_page(&tmp_sg[i]),
						tmp_sg[i].offset,
						tmp_sg[i].length, dir);
		curr_sg[sg_index].Addr.lower = temp64.val32.lower;
		curr_sg[sg_index].Addr.upper = temp64.val32.upper;
		curr_sg[sg_index].Ext = 0;  /* we are not chaining */
		++sg_index;
	}
	if (chained)
		cciss_map_sg_chain_block(h, c, h->cmd_sg_list[c->cmdindex],
			(seg - (h->max_cmd_sgentries - 1)) *
				sizeof(SGDescriptor_struct));

	/* track how many SG entries we are using */
	if (seg > h->maxSG)
		h->maxSG = seg;

	dev_dbg(&h->pdev->dev, "Submitting %u sectors in %d segments "
			"chained[%d]\n",
			blk_rq_sectors(creq), seg, chained);

	c->Header.SGTotal = seg + chained;
	if (seg <= h->max_cmd_sgentries)
		c->Header.SGList = c->Header.SGTotal;
	else
		c->Header.SGList = h->max_cmd_sgentries;
	set_performant_mode(h, c);

	if (likely(creq->cmd_type == REQ_TYPE_FS)) {
		if(h->cciss_read == CCISS_READ_10) {
			c->Request.CDB[1] = 0;
			c->Request.CDB[2] = (start_blk >> 24) & 0xff; /* MSB */
			c->Request.CDB[3] = (start_blk >> 16) & 0xff;
			c->Request.CDB[4] = (start_blk >> 8) & 0xff;
			c->Request.CDB[5] = start_blk & 0xff;
			c->Request.CDB[6] = 0; /* (sect >> 24) & 0xff; MSB */
			c->Request.CDB[7] = (blk_rq_sectors(creq) >> 8) & 0xff;
			c->Request.CDB[8] = blk_rq_sectors(creq) & 0xff;
			c->Request.CDB[9] = c->Request.CDB[11] = c->Request.CDB[12] = 0;
		} else {
			u32 upper32 = upper_32_bits(start_blk);

			c->Request.CDBLen = 16;
			c->Request.CDB[1]= 0;
			c->Request.CDB[2]= (upper32 >> 24) & 0xff; /* MSB */
			c->Request.CDB[3]= (upper32 >> 16) & 0xff;
			c->Request.CDB[4]= (upper32 >>  8) & 0xff;
			c->Request.CDB[5]= upper32 & 0xff;
			c->Request.CDB[6]= (start_blk >> 24) & 0xff;
			c->Request.CDB[7]= (start_blk >> 16) & 0xff;
			c->Request.CDB[8]= (start_blk >>  8) & 0xff;
			c->Request.CDB[9]= start_blk & 0xff;
			c->Request.CDB[10]= (blk_rq_sectors(creq) >> 24) & 0xff;
			c->Request.CDB[11]= (blk_rq_sectors(creq) >> 16) & 0xff;
			c->Request.CDB[12]= (blk_rq_sectors(creq) >>  8) & 0xff;
			c->Request.CDB[13]= blk_rq_sectors(creq) & 0xff;
			c->Request.CDB[14] = c->Request.CDB[15] = 0;
		}
	} else if (creq->cmd_type == REQ_TYPE_BLOCK_PC) {
		c->Request.CDBLen = creq->cmd_len;
		memcpy(c->Request.CDB, creq->cmd, BLK_MAX_CDB);
	} else {
		dev_warn(&h->pdev->dev, "bad request type %d\n",
			creq->cmd_type);
		BUG();
	}

	spin_lock_irq(q->queue_lock);

	addQ(&h->reqQ, c);
	h->Qdepth++;
	if (h->Qdepth > h->maxQsinceinit)
		h->maxQsinceinit = h->Qdepth;

	goto queue;
full:
	blk_stop_queue(q);
startio:
	/* We will already have the driver lock here so not need
	 * to lock it.
	 */
	start_io(h);
}

static inline unsigned long get_next_completion(ctlr_info_t *h)
{
	return h->access.command_completed(h);
}

static inline int interrupt_pending(ctlr_info_t *h)
{
	return h->access.intr_pending(h);
}

static inline long interrupt_not_for_us(ctlr_info_t *h)
{
	return ((h->access.intr_pending(h) == 0) ||
		(h->interrupts_enabled == 0));
}

static inline int bad_tag(ctlr_info_t *h, u32 tag_index,
			u32 raw_tag)
{
	if (unlikely(tag_index >= h->nr_cmds)) {
		dev_warn(&h->pdev->dev, "bad tag 0x%08x ignored.\n", raw_tag);
		return 1;
	}
	return 0;
}

static inline void finish_cmd(ctlr_info_t *h, CommandList_struct *c,
				u32 raw_tag)
{
	removeQ(c);
	if (likely(c->cmd_type == CMD_RWREQ))
		complete_command(h, c, 0);
	else if (c->cmd_type == CMD_IOCTL_PEND)
		complete(c->waiting);
#ifdef CONFIG_CISS_SCSI_TAPE
	else if (c->cmd_type == CMD_SCSI)
		complete_scsi_command(c, 0, raw_tag);
#endif
}

static inline u32 next_command(ctlr_info_t *h)
{
	u32 a;

	if (unlikely(!(h->transMethod & CFGTBL_Trans_Performant)))
		return h->access.command_completed(h);

	if ((*(h->reply_pool_head) & 1) == (h->reply_pool_wraparound)) {
		a = *(h->reply_pool_head); /* Next cmd in ring buffer */
		(h->reply_pool_head)++;
		h->commands_outstanding--;
	} else {
		a = FIFO_EMPTY;
	}
	/* Check for wraparound */
	if (h->reply_pool_head == (h->reply_pool + h->max_commands)) {
		h->reply_pool_head = h->reply_pool;
		h->reply_pool_wraparound ^= 1;
	}
	return a;
}

/* process completion of an indexed ("direct lookup") command */
static inline u32 process_indexed_cmd(ctlr_info_t *h, u32 raw_tag)
{
	u32 tag_index;
	CommandList_struct *c;

	tag_index = cciss_tag_to_index(raw_tag);
	if (bad_tag(h, tag_index, raw_tag))
		return next_command(h);
	c = h->cmd_pool + tag_index;
	finish_cmd(h, c, raw_tag);
	return next_command(h);
}

/* process completion of a non-indexed command */
static inline u32 process_nonindexed_cmd(ctlr_info_t *h, u32 raw_tag)
{
	CommandList_struct *c = NULL;
	__u32 busaddr_masked, tag_masked;

	tag_masked = cciss_tag_discard_error_bits(h, raw_tag);
	list_for_each_entry(c, &h->cmpQ, list) {
		busaddr_masked = cciss_tag_discard_error_bits(h, c->busaddr);
		if (busaddr_masked == tag_masked) {
			finish_cmd(h, c, raw_tag);
			return next_command(h);
		}
	}
	bad_tag(h, h->nr_cmds + 1, raw_tag);
	return next_command(h);
}

/* Some controllers, like p400, will give us one interrupt
 * after a soft reset, even if we turned interrupts off.
 * Only need to check for this in the cciss_xxx_discard_completions
 * functions.
 */
static int ignore_bogus_interrupt(ctlr_info_t *h)
{
	if (likely(!reset_devices))
		return 0;

	if (likely(h->interrupts_enabled))
		return 0;

	dev_info(&h->pdev->dev, "Received interrupt while interrupts disabled "
		"(known firmware bug.)  Ignoring.\n");

	return 1;
}

static irqreturn_t cciss_intx_discard_completions(int irq, void *dev_id)
{
	ctlr_info_t *h = dev_id;
	unsigned long flags;
	u32 raw_tag;

	if (ignore_bogus_interrupt(h))
		return IRQ_NONE;

	if (interrupt_not_for_us(h))
		return IRQ_NONE;
	spin_lock_irqsave(&h->lock, flags);
	while (interrupt_pending(h)) {
		raw_tag = get_next_completion(h);
		while (raw_tag != FIFO_EMPTY)
			raw_tag = next_command(h);
	}
	spin_unlock_irqrestore(&h->lock, flags);
	return IRQ_HANDLED;
}

static irqreturn_t cciss_msix_discard_completions(int irq, void *dev_id)
{
	ctlr_info_t *h = dev_id;
	unsigned long flags;
	u32 raw_tag;

	if (ignore_bogus_interrupt(h))
		return IRQ_NONE;

	spin_lock_irqsave(&h->lock, flags);
	raw_tag = get_next_completion(h);
	while (raw_tag != FIFO_EMPTY)
		raw_tag = next_command(h);
	spin_unlock_irqrestore(&h->lock, flags);
	return IRQ_HANDLED;
}

static irqreturn_t do_cciss_intx(int irq, void *dev_id)
{
	ctlr_info_t *h = dev_id;
	unsigned long flags;
	u32 raw_tag;

	if (interrupt_not_for_us(h))
		return IRQ_NONE;
	spin_lock_irqsave(&h->lock, flags);
	while (interrupt_pending(h)) {
		raw_tag = get_next_completion(h);
		while (raw_tag != FIFO_EMPTY) {
			if (cciss_tag_contains_index(raw_tag))
				raw_tag = process_indexed_cmd(h, raw_tag);
			else
				raw_tag = process_nonindexed_cmd(h, raw_tag);
		}
	}
	spin_unlock_irqrestore(&h->lock, flags);
	return IRQ_HANDLED;
}

/* Add a second interrupt handler for MSI/MSI-X mode. In this mode we never
 * check the interrupt pending register because it is not set.
 */
static irqreturn_t do_cciss_msix_intr(int irq, void *dev_id)
{
	ctlr_info_t *h = dev_id;
	unsigned long flags;
	u32 raw_tag;

	spin_lock_irqsave(&h->lock, flags);
	raw_tag = get_next_completion(h);
	while (raw_tag != FIFO_EMPTY) {
		if (cciss_tag_contains_index(raw_tag))
			raw_tag = process_indexed_cmd(h, raw_tag);
		else
			raw_tag = process_nonindexed_cmd(h, raw_tag);
	}
	spin_unlock_irqrestore(&h->lock, flags);
	return IRQ_HANDLED;
}

/**
 * add_to_scan_list() - add controller to rescan queue
 * @h:		      Pointer to the controller.
 *
 * Adds the controller to the rescan queue if not already on the queue.
 *
 * returns 1 if added to the queue, 0 if skipped (could be on the
 * queue already, or the controller could be initializing or shutting
 * down).
 **/
static int add_to_scan_list(struct ctlr_info *h)
{
	struct ctlr_info *test_h;
	int found = 0;
	int ret = 0;

	if (h->busy_initializing)
		return 0;

	if (!mutex_trylock(&h->busy_shutting_down))
		return 0;

	mutex_lock(&scan_mutex);
	list_for_each_entry(test_h, &scan_q, scan_list) {
		if (test_h == h) {
			found = 1;
			break;
		}
	}
	if (!found && !h->busy_scanning) {
		INIT_COMPLETION(h->scan_wait);
		list_add_tail(&h->scan_list, &scan_q);
		ret = 1;
	}
	mutex_unlock(&scan_mutex);
	mutex_unlock(&h->busy_shutting_down);

	return ret;
}

/**
 * remove_from_scan_list() - remove controller from rescan queue
 * @h:			   Pointer to the controller.
 *
 * Removes the controller from the rescan queue if present. Blocks if
 * the controller is currently conducting a rescan.  The controller
 * can be in one of three states:
 * 1. Doesn't need a scan
 * 2. On the scan list, but not scanning yet (we remove it)
 * 3. Busy scanning (and not on the list). In this case we want to wait for
 *    the scan to complete to make sure the scanning thread for this
 *    controller is completely idle.
 **/
static void remove_from_scan_list(struct ctlr_info *h)
{
	struct ctlr_info *test_h, *tmp_h;

	mutex_lock(&scan_mutex);
	list_for_each_entry_safe(test_h, tmp_h, &scan_q, scan_list) {
		if (test_h == h) { /* state 2. */
			list_del(&h->scan_list);
			complete_all(&h->scan_wait);
			mutex_unlock(&scan_mutex);
			return;
		}
	}
	if (h->busy_scanning) { /* state 3. */
		mutex_unlock(&scan_mutex);
		wait_for_completion(&h->scan_wait);
	} else { /* state 1, nothing to do. */
		mutex_unlock(&scan_mutex);
	}
}

/**
 * scan_thread() - kernel thread used to rescan controllers
 * @data:	 Ignored.
 *
 * A kernel thread used scan for drive topology changes on
 * controllers. The thread processes only one controller at a time
 * using a queue.  Controllers are added to the queue using
 * add_to_scan_list() and removed from the queue either after done
 * processing or using remove_from_scan_list().
 *
 * returns 0.
 **/
static int scan_thread(void *data)
{
	struct ctlr_info *h;

	while (1) {
		set_current_state(TASK_INTERRUPTIBLE);
		schedule();
		if (kthread_should_stop())
			break;

		while (1) {
			mutex_lock(&scan_mutex);
			if (list_empty(&scan_q)) {
				mutex_unlock(&scan_mutex);
				break;
			}

			h = list_entry(scan_q.next,
				       struct ctlr_info,
				       scan_list);
			list_del(&h->scan_list);
			h->busy_scanning = 1;
			mutex_unlock(&scan_mutex);

			rebuild_lun_table(h, 0, 0);
			complete_all(&h->scan_wait);
			mutex_lock(&scan_mutex);
			h->busy_scanning = 0;
			mutex_unlock(&scan_mutex);
		}
	}

	return 0;
}

static int check_for_unit_attention(ctlr_info_t *h, CommandList_struct *c)
{
	if (c->err_info->SenseInfo[2] != UNIT_ATTENTION)
		return 0;

	switch (c->err_info->SenseInfo[12]) {
	case STATE_CHANGED:
		dev_warn(&h->pdev->dev, "a state change "
			"detected, command retried\n");
		return 1;
	break;
	case LUN_FAILED:
		dev_warn(&h->pdev->dev, "LUN failure "
			"detected, action required\n");
		return 1;
	break;
	case REPORT_LUNS_CHANGED:
		dev_warn(&h->pdev->dev, "report LUN data changed\n");
	/*
	 * Here, we could call add_to_scan_list and wake up the scan thread,
	 * except that it's quite likely that we will get more than one
	 * REPORT_LUNS_CHANGED condition in quick succession, which means
	 * that those which occur after the first one will likely happen
	 * *during* the scan_thread's rescan.  And the rescan code is not
	 * robust enough to restart in the middle, undoing what it has already
	 * done, and it's not clear that it's even possible to do this, since
	 * part of what it does is notify the block layer, which starts
	 * doing it's own i/o to read partition tables and so on, and the
	 * driver doesn't have visibility to know what might need undoing.
	 * In any event, if possible, it is horribly complicated to get right
	 * so we just don't do it for now.
	 *
	 * Note: this REPORT_LUNS_CHANGED condition only occurs on the MSA2012.
	 */
		return 1;
	break;
	case POWER_OR_RESET:
		dev_warn(&h->pdev->dev,
			"a power on or device reset detected\n");
		return 1;
	break;
	case UNIT_ATTENTION_CLEARED:
		dev_warn(&h->pdev->dev,
			"unit attention cleared by another initiator\n");
		return 1;
	break;
	default:
		dev_warn(&h->pdev->dev, "unknown unit attention detected\n");
		return 1;
	}
}

/*
 *  We cannot read the structure directly, for portability we must use
 *   the io functions.
 *   This is for debug only.
 */
static void print_cfg_table(ctlr_info_t *h)
{
	int i;
	char temp_name[17];
	CfgTable_struct *tb = h->cfgtable;

	dev_dbg(&h->pdev->dev, "Controller Configuration information\n");
	dev_dbg(&h->pdev->dev, "------------------------------------\n");
	for (i = 0; i < 4; i++)
		temp_name[i] = readb(&(tb->Signature[i]));
	temp_name[4] = '\0';
	dev_dbg(&h->pdev->dev, "   Signature = %s\n", temp_name);
	dev_dbg(&h->pdev->dev, "   Spec Number = %d\n",
		readl(&(tb->SpecValence)));
	dev_dbg(&h->pdev->dev, "   Transport methods supported = 0x%x\n",
	       readl(&(tb->TransportSupport)));
	dev_dbg(&h->pdev->dev, "   Transport methods active = 0x%x\n",
	       readl(&(tb->TransportActive)));
	dev_dbg(&h->pdev->dev, "   Requested transport Method = 0x%x\n",
	       readl(&(tb->HostWrite.TransportRequest)));
	dev_dbg(&h->pdev->dev, "   Coalesce Interrupt Delay = 0x%x\n",
	       readl(&(tb->HostWrite.CoalIntDelay)));
	dev_dbg(&h->pdev->dev, "   Coalesce Interrupt Count = 0x%x\n",
	       readl(&(tb->HostWrite.CoalIntCount)));
	dev_dbg(&h->pdev->dev, "   Max outstanding commands = 0x%d\n",
	       readl(&(tb->CmdsOutMax)));
	dev_dbg(&h->pdev->dev, "   Bus Types = 0x%x\n",
		readl(&(tb->BusTypes)));
	for (i = 0; i < 16; i++)
		temp_name[i] = readb(&(tb->ServerName[i]));
	temp_name[16] = '\0';
	dev_dbg(&h->pdev->dev, "   Server Name = %s\n", temp_name);
	dev_dbg(&h->pdev->dev, "   Heartbeat Counter = 0x%x\n\n\n",
		readl(&(tb->HeartBeat)));
}

static int find_PCI_BAR_index(struct pci_dev *pdev, unsigned long pci_bar_addr)
{
	int i, offset, mem_type, bar_type;
	if (pci_bar_addr == PCI_BASE_ADDRESS_0)	/* looking for BAR zero? */
		return 0;
	offset = 0;
	for (i = 0; i < DEVICE_COUNT_RESOURCE; i++) {
		bar_type = pci_resource_flags(pdev, i) & PCI_BASE_ADDRESS_SPACE;
		if (bar_type == PCI_BASE_ADDRESS_SPACE_IO)
			offset += 4;
		else {
			mem_type = pci_resource_flags(pdev, i) &
			    PCI_BASE_ADDRESS_MEM_TYPE_MASK;
			switch (mem_type) {
			case PCI_BASE_ADDRESS_MEM_TYPE_32:
			case PCI_BASE_ADDRESS_MEM_TYPE_1M:
				offset += 4;	/* 32 bit */
				break;
			case PCI_BASE_ADDRESS_MEM_TYPE_64:
				offset += 8;
				break;
			default:	/* reserved in PCI 2.2 */
				dev_warn(&pdev->dev,
				       "Base address is invalid\n");
				return -1;
				break;
			}
		}
		if (offset == pci_bar_addr - PCI_BASE_ADDRESS_0)
			return i + 1;
	}
	return -1;
}

/* Fill in bucket_map[], given nsgs (the max number of
 * scatter gather elements supported) and bucket[],
 * which is an array of 8 integers.  The bucket[] array
 * contains 8 different DMA transfer sizes (in 16
 * byte increments) which the controller uses to fetch
 * commands.  This function fills in bucket_map[], which
 * maps a given number of scatter gather elements to one of
 * the 8 DMA transfer sizes.  The point of it is to allow the
 * controller to only do as much DMA as needed to fetch the
 * command, with the DMA transfer size encoded in the lower
 * bits of the command address.
 */
static void  calc_bucket_map(int bucket[], int num_buckets,
	int nsgs, int *bucket_map)
{
	int i, j, b, size;

	/* even a command with 0 SGs requires 4 blocks */
#define MINIMUM_TRANSFER_BLOCKS 4
#define NUM_BUCKETS 8
	/* Note, bucket_map must have nsgs+1 entries. */
	for (i = 0; i <= nsgs; i++) {
		/* Compute size of a command with i SG entries */
		size = i + MINIMUM_TRANSFER_BLOCKS;
		b = num_buckets; /* Assume the biggest bucket */
		/* Find the bucket that is just big enough */
		for (j = 0; j < 8; j++) {
			if (bucket[j] >= size) {
				b = j;
				break;
			}
		}
		/* for a command with i SG entries, use bucket b. */
		bucket_map[i] = b;
	}
}

static void __devinit cciss_wait_for_mode_change_ack(ctlr_info_t *h)
{
	int i;

	/* under certain very rare conditions, this can take awhile.
	 * (e.g.: hot replace a failed 144GB drive in a RAID 5 set right
	 * as we enter this code.) */
	for (i = 0; i < MAX_CONFIG_WAIT; i++) {
		if (!(readl(h->vaddr + SA5_DOORBELL) & CFGTBL_ChangeReq))
			break;
		usleep_range(10000, 20000);
	}
}

static __devinit void cciss_enter_performant_mode(ctlr_info_t *h,
	u32 use_short_tags)
{
	/* This is a bit complicated.  There are 8 registers on
	 * the controller which we write to to tell it 8 different
	 * sizes of commands which there may be.  It's a way of
	 * reducing the DMA done to fetch each command.  Encoded into
	 * each command's tag are 3 bits which communicate to the controller
	 * which of the eight sizes that command fits within.  The size of
	 * each command depends on how many scatter gather entries there are.
	 * Each SG entry requires 16 bytes.  The eight registers are programmed
	 * with the number of 16-byte blocks a command of that size requires.
	 * The smallest command possible requires 5 such 16 byte blocks.
	 * the largest command possible requires MAXSGENTRIES + 4 16-byte
	 * blocks.  Note, this only extends to the SG entries contained
	 * within the command block, and does not extend to chained blocks
	 * of SG elements.   bft[] contains the eight values we write to
	 * the registers.  They are not evenly distributed, but have more
	 * sizes for small commands, and fewer sizes for larger commands.
	 */
	__u32 trans_offset;
	int bft[8] = { 5, 6, 8, 10, 12, 20, 28, MAXSGENTRIES + 4};
			/*
			 *  5 = 1 s/g entry or 4k
			 *  6 = 2 s/g entry or 8k
			 *  8 = 4 s/g entry or 16k
			 * 10 = 6 s/g entry or 24k
			 */
	unsigned long register_value;
	BUILD_BUG_ON(28 > MAXSGENTRIES + 4);

	h->reply_pool_wraparound = 1; /* spec: init to 1 */

	/* Controller spec: zero out this buffer. */
	memset(h->reply_pool, 0, h->max_commands * sizeof(__u64));
	h->reply_pool_head = h->reply_pool;

	trans_offset = readl(&(h->cfgtable->TransMethodOffset));
	calc_bucket_map(bft, ARRAY_SIZE(bft), h->maxsgentries,
				h->blockFetchTable);
	writel(bft[0], &h->transtable->BlockFetch0);
	writel(bft[1], &h->transtable->BlockFetch1);
	writel(bft[2], &h->transtable->BlockFetch2);
	writel(bft[3], &h->transtable->BlockFetch3);
	writel(bft[4], &h->transtable->BlockFetch4);
	writel(bft[5], &h->transtable->BlockFetch5);
	writel(bft[6], &h->transtable->BlockFetch6);
	writel(bft[7], &h->transtable->BlockFetch7);

	/* size of controller ring buffer */
	writel(h->max_commands, &h->transtable->RepQSize);
	writel(1, &h->transtable->RepQCount);
	writel(0, &h->transtable->RepQCtrAddrLow32);
	writel(0, &h->transtable->RepQCtrAddrHigh32);
	writel(h->reply_pool_dhandle, &h->transtable->RepQAddr0Low32);
	writel(0, &h->transtable->RepQAddr0High32);
	writel(CFGTBL_Trans_Performant | use_short_tags,
			&(h->cfgtable->HostWrite.TransportRequest));

	writel(CFGTBL_ChangeReq, h->vaddr + SA5_DOORBELL);
	cciss_wait_for_mode_change_ack(h);
	register_value = readl(&(h->cfgtable->TransportActive));
	if (!(register_value & CFGTBL_Trans_Performant))
		dev_warn(&h->pdev->dev, "cciss: unable to get board into"
					" performant mode\n");
}

static void __devinit cciss_put_controller_into_performant_mode(ctlr_info_t *h)
{
	__u32 trans_support;

	if (cciss_simple_mode)
		return;

	dev_dbg(&h->pdev->dev, "Trying to put board into Performant mode\n");
	/* Attempt to put controller into performant mode if supported */
	/* Does board support performant mode? */
	trans_support = readl(&(h->cfgtable->TransportSupport));
	if (!(trans_support & PERFORMANT_MODE))
		return;

	dev_dbg(&h->pdev->dev, "Placing controller into performant mode\n");
	/* Performant mode demands commands on a 32 byte boundary
	 * pci_alloc_consistent aligns on page boundarys already.
	 * Just need to check if divisible by 32
	 */
	if ((sizeof(CommandList_struct) % 32) != 0) {
		dev_warn(&h->pdev->dev, "%s %d %s\n",
			"cciss info: command size[",
			(int)sizeof(CommandList_struct),
			"] not divisible by 32, no performant mode..\n");
		return;
	}

	/* Performant mode ring buffer and supporting data structures */
	h->reply_pool = (__u64 *)pci_alloc_consistent(
		h->pdev, h->max_commands * sizeof(__u64),
		&(h->reply_pool_dhandle));

	/* Need a block fetch table for performant mode */
	h->blockFetchTable = kmalloc(((h->maxsgentries+1) *
		sizeof(__u32)), GFP_KERNEL);

	if ((h->reply_pool == NULL) || (h->blockFetchTable == NULL))
		goto clean_up;

	cciss_enter_performant_mode(h,
		trans_support & CFGTBL_Trans_use_short_tags);

	/* Change the access methods to the performant access methods */
	h->access = SA5_performant_access;
	h->transMethod = CFGTBL_Trans_Performant;

	return;
clean_up:
	kfree(h->blockFetchTable);
	if (h->reply_pool)
		pci_free_consistent(h->pdev,
				h->max_commands * sizeof(__u64),
				h->reply_pool,
				h->reply_pool_dhandle);
	return;

} /* cciss_put_controller_into_performant_mode */

/* If MSI/MSI-X is supported by the kernel we will try to enable it on
 * controllers that are capable. If not, we use IO-APIC mode.
 */

static void __devinit cciss_interrupt_mode(ctlr_info_t *h)
{
#ifdef CONFIG_PCI_MSI
	int err;
	struct msix_entry cciss_msix_entries[4] = { {0, 0}, {0, 1},
	{0, 2}, {0, 3}
	};

	/* Some boards advertise MSI but don't really support it */
	if ((h->board_id == 0x40700E11) || (h->board_id == 0x40800E11) ||
	    (h->board_id == 0x40820E11) || (h->board_id == 0x40830E11))
		goto default_int_mode;

	if (pci_find_capability(h->pdev, PCI_CAP_ID_MSIX)) {
		err = pci_enable_msix(h->pdev, cciss_msix_entries, 4);
		if (!err) {
			h->intr[0] = cciss_msix_entries[0].vector;
			h->intr[1] = cciss_msix_entries[1].vector;
			h->intr[2] = cciss_msix_entries[2].vector;
			h->intr[3] = cciss_msix_entries[3].vector;
			h->msix_vector = 1;
			return;
		}
		if (err > 0) {
			dev_warn(&h->pdev->dev,
				"only %d MSI-X vectors available\n", err);
			goto default_int_mode;
		} else {
			dev_warn(&h->pdev->dev,
				"MSI-X init failed %d\n", err);
			goto default_int_mode;
		}
	}
	if (pci_find_capability(h->pdev, PCI_CAP_ID_MSI)) {
		if (!pci_enable_msi(h->pdev))
			h->msi_vector = 1;
		else
			dev_warn(&h->pdev->dev, "MSI init failed\n");
	}
default_int_mode:
#endif				/* CONFIG_PCI_MSI */
	/* if we get here we're going to use the default interrupt mode */
	h->intr[h->intr_mode] = h->pdev->irq;
	return;
}

static int __devinit cciss_lookup_board_id(struct pci_dev *pdev, u32 *board_id)
{
	int i;
	u32 subsystem_vendor_id, subsystem_device_id;

	subsystem_vendor_id = pdev->subsystem_vendor;
	subsystem_device_id = pdev->subsystem_device;
	*board_id = ((subsystem_device_id << 16) & 0xffff0000) |
			subsystem_vendor_id;

	for (i = 0; i < ARRAY_SIZE(products); i++)
		if (*board_id == products[i].board_id)
			return i;
	dev_warn(&pdev->dev, "unrecognized board ID: 0x%08x, ignoring.\n",
		*board_id);
	return -ENODEV;
}

static inline bool cciss_board_disabled(ctlr_info_t *h)
{
	u16 command;

	(void) pci_read_config_word(h->pdev, PCI_COMMAND, &command);
	return ((command & PCI_COMMAND_MEMORY) == 0);
}

static int __devinit cciss_pci_find_memory_BAR(struct pci_dev *pdev,
	unsigned long *memory_bar)
{
	int i;

	for (i = 0; i < DEVICE_COUNT_RESOURCE; i++)
		if (pci_resource_flags(pdev, i) & IORESOURCE_MEM) {
			/* addressing mode bits already removed */
			*memory_bar = pci_resource_start(pdev, i);
			dev_dbg(&pdev->dev, "memory BAR = %lx\n",
				*memory_bar);
			return 0;
		}
	dev_warn(&pdev->dev, "no memory BAR found\n");
	return -ENODEV;
}

static int __devinit cciss_wait_for_board_state(struct pci_dev *pdev,
	void __iomem *vaddr, int wait_for_ready)
#define BOARD_READY 1
#define BOARD_NOT_READY 0
{
	int i, iterations;
	u32 scratchpad;

	if (wait_for_ready)
		iterations = CCISS_BOARD_READY_ITERATIONS;
	else
		iterations = CCISS_BOARD_NOT_READY_ITERATIONS;

	for (i = 0; i < iterations; i++) {
		scratchpad = readl(vaddr + SA5_SCRATCHPAD_OFFSET);
		if (wait_for_ready) {
			if (scratchpad == CCISS_FIRMWARE_READY)
				return 0;
		} else {
			if (scratchpad != CCISS_FIRMWARE_READY)
				return 0;
		}
		msleep(CCISS_BOARD_READY_POLL_INTERVAL_MSECS);
	}
	dev_warn(&pdev->dev, "board not ready, timed out.\n");
	return -ENODEV;
}

static int __devinit cciss_find_cfg_addrs(struct pci_dev *pdev,
	void __iomem *vaddr, u32 *cfg_base_addr, u64 *cfg_base_addr_index,
	u64 *cfg_offset)
{
	*cfg_base_addr = readl(vaddr + SA5_CTCFG_OFFSET);
	*cfg_offset = readl(vaddr + SA5_CTMEM_OFFSET);
	*cfg_base_addr &= (u32) 0x0000ffff;
	*cfg_base_addr_index = find_PCI_BAR_index(pdev, *cfg_base_addr);
	if (*cfg_base_addr_index == -1) {
		dev_warn(&pdev->dev, "cannot find cfg_base_addr_index, "
			"*cfg_base_addr = 0x%08x\n", *cfg_base_addr);
		return -ENODEV;
	}
	return 0;
}

static int __devinit cciss_find_cfgtables(ctlr_info_t *h)
{
	u64 cfg_offset;
	u32 cfg_base_addr;
	u64 cfg_base_addr_index;
	u32 trans_offset;
	int rc;

	rc = cciss_find_cfg_addrs(h->pdev, h->vaddr, &cfg_base_addr,
		&cfg_base_addr_index, &cfg_offset);
	if (rc)
		return rc;
	h->cfgtable = remap_pci_mem(pci_resource_start(h->pdev,
		cfg_base_addr_index) + cfg_offset, sizeof(h->cfgtable));
	if (!h->cfgtable)
		return -ENOMEM;
	rc = write_driver_ver_to_cfgtable(h->cfgtable);
	if (rc)
		return rc;
	/* Find performant mode table. */
	trans_offset = readl(&h->cfgtable->TransMethodOffset);
	h->transtable = remap_pci_mem(pci_resource_start(h->pdev,
				cfg_base_addr_index)+cfg_offset+trans_offset,
				sizeof(*h->transtable));
	if (!h->transtable)
		return -ENOMEM;
	return 0;
}

static void __devinit cciss_get_max_perf_mode_cmds(struct ctlr_info *h)
{
	h->max_commands = readl(&(h->cfgtable->MaxPerformantModeCommands));

	/* Limit commands in memory limited kdump scenario. */
	if (reset_devices && h->max_commands > 32)
		h->max_commands = 32;

	if (h->max_commands < 16) {
		dev_warn(&h->pdev->dev, "Controller reports "
			"max supported commands of %d, an obvious lie. "
			"Using 16.  Ensure that firmware is up to date.\n",
			h->max_commands);
		h->max_commands = 16;
	}
}

/* Interrogate the hardware for some limits:
 * max commands, max SG elements without chaining, and with chaining,
 * SG chain block size, etc.
 */
static void __devinit cciss_find_board_params(ctlr_info_t *h)
{
	cciss_get_max_perf_mode_cmds(h);
	h->nr_cmds = h->max_commands - 4 - cciss_tape_cmds;
	h->maxsgentries = readl(&(h->cfgtable->MaxSGElements));
	/*
	 * Limit in-command s/g elements to 32 save dma'able memory.
	 * Howvever spec says if 0, use 31
	 */
	h->max_cmd_sgentries = 31;
	if (h->maxsgentries > 512) {
		h->max_cmd_sgentries = 32;
		h->chainsize = h->maxsgentries - h->max_cmd_sgentries + 1;
		h->maxsgentries--; /* save one for chain pointer */
	} else {
		h->maxsgentries = 31; /* default to traditional values */
		h->chainsize = 0;
	}
}

static inline bool CISS_signature_present(ctlr_info_t *h)
{
	if ((readb(&h->cfgtable->Signature[0]) != 'C') ||
	    (readb(&h->cfgtable->Signature[1]) != 'I') ||
	    (readb(&h->cfgtable->Signature[2]) != 'S') ||
	    (readb(&h->cfgtable->Signature[3]) != 'S')) {
		dev_warn(&h->pdev->dev, "not a valid CISS config table\n");
		return false;
	}
	return true;
}

/* Need to enable prefetch in the SCSI core for 6400 in x86 */
static inline void cciss_enable_scsi_prefetch(ctlr_info_t *h)
{
#ifdef CONFIG_X86
	u32 prefetch;

	prefetch = readl(&(h->cfgtable->SCSI_Prefetch));
	prefetch |= 0x100;
	writel(prefetch, &(h->cfgtable->SCSI_Prefetch));
#endif
}

/* Disable DMA prefetch for the P600.  Otherwise an ASIC bug may result
 * in a prefetch beyond physical memory.
 */
static inline void cciss_p600_dma_prefetch_quirk(ctlr_info_t *h)
{
	u32 dma_prefetch;
	__u32 dma_refetch;

	if (h->board_id != 0x3225103C)
		return;
	dma_prefetch = readl(h->vaddr + I2O_DMA1_CFG);
	dma_prefetch |= 0x8000;
	writel(dma_prefetch, h->vaddr + I2O_DMA1_CFG);
	pci_read_config_dword(h->pdev, PCI_COMMAND_PARITY, &dma_refetch);
	dma_refetch |= 0x1;
	pci_write_config_dword(h->pdev, PCI_COMMAND_PARITY, dma_refetch);
}

static int __devinit cciss_pci_init(ctlr_info_t *h)
{
	int prod_index, err;

	prod_index = cciss_lookup_board_id(h->pdev, &h->board_id);
	if (prod_index < 0)
		return -ENODEV;
	h->product_name = products[prod_index].product_name;
	h->access = *(products[prod_index].access);

	if (cciss_board_disabled(h)) {
		dev_warn(&h->pdev->dev, "controller appears to be disabled\n");
		return -ENODEV;
	}

	pci_disable_link_state(h->pdev, PCIE_LINK_STATE_L0S |
				PCIE_LINK_STATE_L1 | PCIE_LINK_STATE_CLKPM);

	err = pci_enable_device(h->pdev);
	if (err) {
		dev_warn(&h->pdev->dev, "Unable to Enable PCI device\n");
		return err;
	}

	err = pci_request_regions(h->pdev, "cciss");
	if (err) {
		dev_warn(&h->pdev->dev,
			"Cannot obtain PCI resources, aborting\n");
		return err;
	}

	dev_dbg(&h->pdev->dev, "irq = %x\n", h->pdev->irq);
	dev_dbg(&h->pdev->dev, "board_id = %x\n", h->board_id);

/* If the kernel supports MSI/MSI-X we will try to enable that functionality,
 * else we use the IO-APIC interrupt assigned to us by system ROM.
 */
	cciss_interrupt_mode(h);
	err = cciss_pci_find_memory_BAR(h->pdev, &h->paddr);
	if (err)
		goto err_out_free_res;
	h->vaddr = remap_pci_mem(h->paddr, 0x250);
	if (!h->vaddr) {
		err = -ENOMEM;
		goto err_out_free_res;
	}
	err = cciss_wait_for_board_state(h->pdev, h->vaddr, BOARD_READY);
	if (err)
		goto err_out_free_res;
	err = cciss_find_cfgtables(h);
	if (err)
		goto err_out_free_res;
	print_cfg_table(h);
	cciss_find_board_params(h);

	if (!CISS_signature_present(h)) {
		err = -ENODEV;
		goto err_out_free_res;
	}
	cciss_enable_scsi_prefetch(h);
	cciss_p600_dma_prefetch_quirk(h);
	err = cciss_enter_simple_mode(h);
	if (err)
		goto err_out_free_res;
	cciss_put_controller_into_performant_mode(h);
	return 0;

err_out_free_res:
	/*
	 * Deliberately omit pci_disable_device(): it does something nasty to
	 * Smart Array controllers that pci_enable_device does not undo
	 */
	if (h->transtable)
		iounmap(h->transtable);
	if (h->cfgtable)
		iounmap(h->cfgtable);
	if (h->vaddr)
		iounmap(h->vaddr);
	pci_release_regions(h->pdev);
	return err;
}

/* Function to find the first free pointer into our hba[] array
 * Returns -1 if no free entries are left.
 */
static int alloc_cciss_hba(struct pci_dev *pdev)
{
	int i;

	for (i = 0; i < MAX_CTLR; i++) {
		if (!hba[i]) {
			ctlr_info_t *h;

			h = kzalloc(sizeof(ctlr_info_t), GFP_KERNEL);
			if (!h)
				goto Enomem;
			hba[i] = h;
			return i;
		}
	}
	dev_warn(&pdev->dev, "This driver supports a maximum"
	       " of %d controllers.\n", MAX_CTLR);
	return -1;
Enomem:
	dev_warn(&pdev->dev, "out of memory.\n");
	return -1;
}

static void free_hba(ctlr_info_t *h)
{
	int i;

	hba[h->ctlr] = NULL;
	for (i = 0; i < h->highest_lun + 1; i++)
		if (h->gendisk[i] != NULL)
			put_disk(h->gendisk[i]);
	kfree(h);
}

/* Send a message CDB to the firmware. */
static __devinit int cciss_message(struct pci_dev *pdev, unsigned char opcode, unsigned char type)
{
	typedef struct {
		CommandListHeader_struct CommandHeader;
		RequestBlock_struct Request;
		ErrDescriptor_struct ErrorDescriptor;
	} Command;
	static const size_t cmd_sz = sizeof(Command) + sizeof(ErrorInfo_struct);
	Command *cmd;
	dma_addr_t paddr64;
	uint32_t paddr32, tag;
	void __iomem *vaddr;
	int i, err;

	vaddr = ioremap_nocache(pci_resource_start(pdev, 0), pci_resource_len(pdev, 0));
	if (vaddr == NULL)
		return -ENOMEM;

	/* The Inbound Post Queue only accepts 32-bit physical addresses for the
	   CCISS commands, so they must be allocated from the lower 4GiB of
	   memory. */
	err = pci_set_consistent_dma_mask(pdev, DMA_BIT_MASK(32));
	if (err) {
		iounmap(vaddr);
		return -ENOMEM;
	}

	cmd = pci_alloc_consistent(pdev, cmd_sz, &paddr64);
	if (cmd == NULL) {
		iounmap(vaddr);
		return -ENOMEM;
	}

	/* This must fit, because of the 32-bit consistent DMA mask.  Also,
	   although there's no guarantee, we assume that the address is at
	   least 4-byte aligned (most likely, it's page-aligned). */
	paddr32 = paddr64;

	cmd->CommandHeader.ReplyQueue = 0;
	cmd->CommandHeader.SGList = 0;
	cmd->CommandHeader.SGTotal = 0;
	cmd->CommandHeader.Tag.lower = paddr32;
	cmd->CommandHeader.Tag.upper = 0;
	memset(&cmd->CommandHeader.LUN.LunAddrBytes, 0, 8);

	cmd->Request.CDBLen = 16;
	cmd->Request.Type.Type = TYPE_MSG;
	cmd->Request.Type.Attribute = ATTR_HEADOFQUEUE;
	cmd->Request.Type.Direction = XFER_NONE;
	cmd->Request.Timeout = 0; /* Don't time out */
	cmd->Request.CDB[0] = opcode;
	cmd->Request.CDB[1] = type;
	memset(&cmd->Request.CDB[2], 0, 14); /* the rest of the CDB is reserved */

	cmd->ErrorDescriptor.Addr.lower = paddr32 + sizeof(Command);
	cmd->ErrorDescriptor.Addr.upper = 0;
	cmd->ErrorDescriptor.Len = sizeof(ErrorInfo_struct);

	writel(paddr32, vaddr + SA5_REQUEST_PORT_OFFSET);

	for (i = 0; i < 10; i++) {
		tag = readl(vaddr + SA5_REPLY_PORT_OFFSET);
		if ((tag & ~3) == paddr32)
			break;
		msleep(CCISS_POST_RESET_NOOP_TIMEOUT_MSECS);
	}

	iounmap(vaddr);

	/* we leak the DMA buffer here ... no choice since the controller could
	   still complete the command. */
	if (i == 10) {
		dev_err(&pdev->dev,
			"controller message %02x:%02x timed out\n",
			opcode, type);
		return -ETIMEDOUT;
	}

	pci_free_consistent(pdev, cmd_sz, cmd, paddr64);

	if (tag & 2) {
		dev_err(&pdev->dev, "controller message %02x:%02x failed\n",
			opcode, type);
		return -EIO;
	}

	dev_info(&pdev->dev, "controller message %02x:%02x succeeded\n",
		opcode, type);
	return 0;
}

#define cciss_noop(p) cciss_message(p, 3, 0)

static int cciss_controller_hard_reset(struct pci_dev *pdev,
	void * __iomem vaddr, u32 use_doorbell)
{
	u16 pmcsr;
	int pos;

	if (use_doorbell) {
		/* For everything after the P600, the PCI power state method
		 * of resetting the controller doesn't work, so we have this
		 * other way using the doorbell register.
		 */
		dev_info(&pdev->dev, "using doorbell to reset controller\n");
		writel(use_doorbell, vaddr + SA5_DOORBELL);
	} else { /* Try to do it the PCI power state way */

		/* Quoting from the Open CISS Specification: "The Power
		 * Management Control/Status Register (CSR) controls the power
		 * state of the device.  The normal operating state is D0,
		 * CSR=00h.  The software off state is D3, CSR=03h.  To reset
		 * the controller, place the interface device in D3 then to D0,
		 * this causes a secondary PCI reset which will reset the
		 * controller." */

		pos = pci_find_capability(pdev, PCI_CAP_ID_PM);
		if (pos == 0) {
			dev_err(&pdev->dev,
				"cciss_controller_hard_reset: "
				"PCI PM not supported\n");
			return -ENODEV;
		}
		dev_info(&pdev->dev, "using PCI PM to reset controller\n");
		/* enter the D3hot power management state */
		pci_read_config_word(pdev, pos + PCI_PM_CTRL, &pmcsr);
		pmcsr &= ~PCI_PM_CTRL_STATE_MASK;
		pmcsr |= PCI_D3hot;
		pci_write_config_word(pdev, pos + PCI_PM_CTRL, pmcsr);

		msleep(500);

		/* enter the D0 power management state */
		pmcsr &= ~PCI_PM_CTRL_STATE_MASK;
		pmcsr |= PCI_D0;
		pci_write_config_word(pdev, pos + PCI_PM_CTRL, pmcsr);

		/*
		 * The P600 requires a small delay when changing states.
		 * Otherwise we may think the board did not reset and we bail.
		 * This for kdump only and is particular to the P600.
		 */
		msleep(500);
	}
	return 0;
}

static __devinit void init_driver_version(char *driver_version, int len)
{
	memset(driver_version, 0, len);
	strncpy(driver_version, "cciss " DRIVER_NAME, len - 1);
}

static __devinit int write_driver_ver_to_cfgtable(
	CfgTable_struct __iomem *cfgtable)
{
	char *driver_version;
	int i, size = sizeof(cfgtable->driver_version);

	driver_version = kmalloc(size, GFP_KERNEL);
	if (!driver_version)
		return -ENOMEM;

	init_driver_version(driver_version, size);
	for (i = 0; i < size; i++)
		writeb(driver_version[i], &cfgtable->driver_version[i]);
	kfree(driver_version);
	return 0;
}

static __devinit void read_driver_ver_from_cfgtable(
	CfgTable_struct __iomem *cfgtable, unsigned char *driver_ver)
{
	int i;

	for (i = 0; i < sizeof(cfgtable->driver_version); i++)
		driver_ver[i] = readb(&cfgtable->driver_version[i]);
}

static __devinit int controller_reset_failed(
	CfgTable_struct __iomem *cfgtable)
{

	char *driver_ver, *old_driver_ver;
	int rc, size = sizeof(cfgtable->driver_version);

	old_driver_ver = kmalloc(2 * size, GFP_KERNEL);
	if (!old_driver_ver)
		return -ENOMEM;
	driver_ver = old_driver_ver + size;

	/* After a reset, the 32 bytes of "driver version" in the cfgtable
	 * should have been changed, otherwise we know the reset failed.
	 */
	init_driver_version(old_driver_ver, size);
	read_driver_ver_from_cfgtable(cfgtable, driver_ver);
	rc = !memcmp(driver_ver, old_driver_ver, size);
	kfree(old_driver_ver);
	return rc;
}

/* This does a hard reset of the controller using PCI power management
 * states or using the doorbell register. */
static __devinit int cciss_kdump_hard_reset_controller(struct pci_dev *pdev)
{
	u64 cfg_offset;
	u32 cfg_base_addr;
	u64 cfg_base_addr_index;
	void __iomem *vaddr;
	unsigned long paddr;
	u32 misc_fw_support;
	int rc;
	CfgTable_struct __iomem *cfgtable;
	u32 use_doorbell;
	u32 board_id;
	u16 command_register;

	/* For controllers as old a the p600, this is very nearly
	 * the same thing as
	 *
	 * pci_save_state(pci_dev);
	 * pci_set_power_state(pci_dev, PCI_D3hot);
	 * pci_set_power_state(pci_dev, PCI_D0);
	 * pci_restore_state(pci_dev);
	 *
	 * For controllers newer than the P600, the pci power state
	 * method of resetting doesn't work so we have another way
	 * using the doorbell register.
	 */

	/* Exclude 640x boards.  These are two pci devices in one slot
	 * which share a battery backed cache module.  One controls the
	 * cache, the other accesses the cache through the one that controls
	 * it.  If we reset the one controlling the cache, the other will
	 * likely not be happy.  Just forbid resetting this conjoined mess.
	 */
	cciss_lookup_board_id(pdev, &board_id);
	if (!ctlr_is_resettable(board_id)) {
		dev_warn(&pdev->dev, "Cannot reset Smart Array 640x "
				"due to shared cache module.");
		return -ENODEV;
	}

	/* if controller is soft- but not hard resettable... */
	if (!ctlr_is_hard_resettable(board_id))
		return -ENOTSUPP; /* try soft reset later. */

	/* Save the PCI command register */
	pci_read_config_word(pdev, 4, &command_register);
	/* Turn the board off.  This is so that later pci_restore_state()
	 * won't turn the board on before the rest of config space is ready.
	 */
	pci_disable_device(pdev);
	pci_save_state(pdev);

	/* find the first memory BAR, so we can find the cfg table */
	rc = cciss_pci_find_memory_BAR(pdev, &paddr);
	if (rc)
		return rc;
	vaddr = remap_pci_mem(paddr, 0x250);
	if (!vaddr)
		return -ENOMEM;

	/* find cfgtable in order to check if reset via doorbell is supported */
	rc = cciss_find_cfg_addrs(pdev, vaddr, &cfg_base_addr,
					&cfg_base_addr_index, &cfg_offset);
	if (rc)
		goto unmap_vaddr;
	cfgtable = remap_pci_mem(pci_resource_start(pdev,
		       cfg_base_addr_index) + cfg_offset, sizeof(*cfgtable));
	if (!cfgtable) {
		rc = -ENOMEM;
		goto unmap_vaddr;
	}
	rc = write_driver_ver_to_cfgtable(cfgtable);
	if (rc)
		goto unmap_vaddr;

	/* If reset via doorbell register is supported, use that.
	 * There are two such methods.  Favor the newest method.
	 */
	misc_fw_support = readl(&cfgtable->misc_fw_support);
	use_doorbell = misc_fw_support & MISC_FW_DOORBELL_RESET2;
	if (use_doorbell) {
		use_doorbell = DOORBELL_CTLR_RESET2;
	} else {
		use_doorbell = misc_fw_support & MISC_FW_DOORBELL_RESET;
		if (use_doorbell) {
			dev_warn(&pdev->dev, "Controller claims that "
				"'Bit 2 doorbell reset' is "
				"supported, but not 'bit 5 doorbell reset'.  "
				"Firmware update is recommended.\n");
			rc = -ENOTSUPP; /* use the soft reset */
			goto unmap_cfgtable;
		}
	}

	rc = cciss_controller_hard_reset(pdev, vaddr, use_doorbell);
	if (rc)
		goto unmap_cfgtable;
	pci_restore_state(pdev);
	rc = pci_enable_device(pdev);
	if (rc) {
		dev_warn(&pdev->dev, "failed to enable device.\n");
		goto unmap_cfgtable;
	}
	pci_write_config_word(pdev, 4, command_register);

	/* Some devices (notably the HP Smart Array 5i Controller)
	   need a little pause here */
	msleep(CCISS_POST_RESET_PAUSE_MSECS);

	/* Wait for board to become not ready, then ready. */
	dev_info(&pdev->dev, "Waiting for board to reset.\n");
	rc = cciss_wait_for_board_state(pdev, vaddr, BOARD_NOT_READY);
	if (rc) {
		dev_warn(&pdev->dev, "Failed waiting for board to hard reset."
				"  Will try soft reset.\n");
		rc = -ENOTSUPP; /* Not expected, but try soft reset later */
		goto unmap_cfgtable;
	}
	rc = cciss_wait_for_board_state(pdev, vaddr, BOARD_READY);
	if (rc) {
		dev_warn(&pdev->dev,
			"failed waiting for board to become ready "
			"after hard reset\n");
		goto unmap_cfgtable;
	}

	rc = controller_reset_failed(vaddr);
	if (rc < 0)
		goto unmap_cfgtable;
	if (rc) {
		dev_warn(&pdev->dev, "Unable to successfully hard reset "
			"controller. Will try soft reset.\n");
		rc = -ENOTSUPP; /* Not expected, but try soft reset later */
	} else {
		dev_info(&pdev->dev, "Board ready after hard reset.\n");
	}

unmap_cfgtable:
	iounmap(cfgtable);

unmap_vaddr:
	iounmap(vaddr);
	return rc;
}

static __devinit int cciss_init_reset_devices(struct pci_dev *pdev)
{
	int rc, i;

	if (!reset_devices)
		return 0;

	/* Reset the controller with a PCI power-cycle or via doorbell */
	rc = cciss_kdump_hard_reset_controller(pdev);

	/* -ENOTSUPP here means we cannot reset the controller
	 * but it's already (and still) up and running in
	 * "performant mode".  Or, it might be 640x, which can't reset
	 * due to concerns about shared bbwc between 6402/6404 pair.
	 */
	if (rc == -ENOTSUPP)
		return rc; /* just try to do the kdump anyhow. */
	if (rc)
		return -ENODEV;

	/* Now try to get the controller to respond to a no-op */
	dev_warn(&pdev->dev, "Waiting for controller to respond to no-op\n");
	for (i = 0; i < CCISS_POST_RESET_NOOP_RETRIES; i++) {
		if (cciss_noop(pdev) == 0)
			break;
		else
			dev_warn(&pdev->dev, "no-op failed%s\n",
				(i < CCISS_POST_RESET_NOOP_RETRIES - 1 ?
					"; re-trying" : ""));
		msleep(CCISS_POST_RESET_NOOP_INTERVAL_MSECS);
	}
	return 0;
}

static __devinit int cciss_allocate_cmd_pool(ctlr_info_t *h)
{
	h->cmd_pool_bits = kmalloc(
		DIV_ROUND_UP(h->nr_cmds, BITS_PER_LONG) *
		sizeof(unsigned long), GFP_KERNEL);
	h->cmd_pool = pci_alloc_consistent(h->pdev,
		h->nr_cmds * sizeof(CommandList_struct),
		&(h->cmd_pool_dhandle));
	h->errinfo_pool = pci_alloc_consistent(h->pdev,
		h->nr_cmds * sizeof(ErrorInfo_struct),
		&(h->errinfo_pool_dhandle));
	if ((h->cmd_pool_bits == NULL)
		|| (h->cmd_pool == NULL)
		|| (h->errinfo_pool == NULL)) {
		dev_err(&h->pdev->dev, "out of memory");
		return -ENOMEM;
	}
	return 0;
}

static __devinit int cciss_allocate_scatterlists(ctlr_info_t *h)
{
	int i;

	/* zero it, so that on free we need not know how many were alloc'ed */
	h->scatter_list = kzalloc(h->max_commands *
				sizeof(struct scatterlist *), GFP_KERNEL);
	if (!h->scatter_list)
		return -ENOMEM;

	for (i = 0; i < h->nr_cmds; i++) {
		h->scatter_list[i] = kmalloc(sizeof(struct scatterlist) *
						h->maxsgentries, GFP_KERNEL);
		if (h->scatter_list[i] == NULL) {
			dev_err(&h->pdev->dev, "could not allocate "
				"s/g lists\n");
			return -ENOMEM;
		}
	}
	return 0;
}

static void cciss_free_scatterlists(ctlr_info_t *h)
{
	int i;

	if (h->scatter_list) {
		for (i = 0; i < h->nr_cmds; i++)
			kfree(h->scatter_list[i]);
		kfree(h->scatter_list);
	}
}

static void cciss_free_cmd_pool(ctlr_info_t *h)
{
	kfree(h->cmd_pool_bits);
	if (h->cmd_pool)
		pci_free_consistent(h->pdev,
			h->nr_cmds * sizeof(CommandList_struct),
			h->cmd_pool, h->cmd_pool_dhandle);
	if (h->errinfo_pool)
		pci_free_consistent(h->pdev,
			h->nr_cmds * sizeof(ErrorInfo_struct),
			h->errinfo_pool, h->errinfo_pool_dhandle);
}

static int cciss_request_irq(ctlr_info_t *h,
	irqreturn_t (*msixhandler)(int, void *),
	irqreturn_t (*intxhandler)(int, void *))
{
	if (h->msix_vector || h->msi_vector) {
		if (!request_irq(h->intr[h->intr_mode], msixhandler,
<<<<<<< HEAD
				IRQF_DISABLED, h->devname, h))
=======
				0, h->devname, h))
>>>>>>> 6350323a
			return 0;
		dev_err(&h->pdev->dev, "Unable to get msi irq %d"
			" for %s\n", h->intr[h->intr_mode],
			h->devname);
		return -1;
	}

	if (!request_irq(h->intr[h->intr_mode], intxhandler,
<<<<<<< HEAD
			IRQF_DISABLED, h->devname, h))
=======
			IRQF_SHARED, h->devname, h))
>>>>>>> 6350323a
		return 0;
	dev_err(&h->pdev->dev, "Unable to get irq %d for %s\n",
		h->intr[h->intr_mode], h->devname);
	return -1;
}

static int __devinit cciss_kdump_soft_reset(ctlr_info_t *h)
{
	if (cciss_send_reset(h, CTLR_LUNID, CCISS_RESET_TYPE_CONTROLLER)) {
		dev_warn(&h->pdev->dev, "Resetting array controller failed.\n");
		return -EIO;
	}

	dev_info(&h->pdev->dev, "Waiting for board to soft reset.\n");
	if (cciss_wait_for_board_state(h->pdev, h->vaddr, BOARD_NOT_READY)) {
		dev_warn(&h->pdev->dev, "Soft reset had no effect.\n");
		return -1;
	}

	dev_info(&h->pdev->dev, "Board reset, awaiting READY status.\n");
	if (cciss_wait_for_board_state(h->pdev, h->vaddr, BOARD_READY)) {
		dev_warn(&h->pdev->dev, "Board failed to become ready "
			"after soft reset.\n");
		return -1;
	}

	return 0;
}

static void cciss_undo_allocations_after_kdump_soft_reset(ctlr_info_t *h)
{
	int ctlr = h->ctlr;

	free_irq(h->intr[h->intr_mode], h);
#ifdef CONFIG_PCI_MSI
	if (h->msix_vector)
		pci_disable_msix(h->pdev);
	else if (h->msi_vector)
		pci_disable_msi(h->pdev);
#endif /* CONFIG_PCI_MSI */
	cciss_free_sg_chain_blocks(h->cmd_sg_list, h->nr_cmds);
	cciss_free_scatterlists(h);
	cciss_free_cmd_pool(h);
	kfree(h->blockFetchTable);
	if (h->reply_pool)
		pci_free_consistent(h->pdev, h->max_commands * sizeof(__u64),
				h->reply_pool, h->reply_pool_dhandle);
	if (h->transtable)
		iounmap(h->transtable);
	if (h->cfgtable)
		iounmap(h->cfgtable);
	if (h->vaddr)
		iounmap(h->vaddr);
	unregister_blkdev(h->major, h->devname);
	cciss_destroy_hba_sysfs_entry(h);
	pci_release_regions(h->pdev);
	kfree(h);
	hba[ctlr] = NULL;
}

/*
 *  This is it.  Find all the controllers and register them.  I really hate
 *  stealing all these major device numbers.
 *  returns the number of block devices registered.
 */
static int __devinit cciss_init_one(struct pci_dev *pdev,
				    const struct pci_device_id *ent)
{
	int i;
	int j = 0;
	int rc;
	int try_soft_reset = 0;
	int dac, return_code;
	InquiryData_struct *inq_buff;
	ctlr_info_t *h;
	unsigned long flags;

	rc = cciss_init_reset_devices(pdev);
	if (rc) {
		if (rc != -ENOTSUPP)
			return rc;
		/* If the reset fails in a particular way (it has no way to do
		 * a proper hard reset, so returns -ENOTSUPP) we can try to do
		 * a soft reset once we get the controller configured up to the
		 * point that it can accept a command.
		 */
		try_soft_reset = 1;
		rc = 0;
	}

reinit_after_soft_reset:

	i = alloc_cciss_hba(pdev);
	if (i < 0)
		return -1;

	h = hba[i];
	h->pdev = pdev;
	h->busy_initializing = 1;
	h->intr_mode = cciss_simple_mode ? SIMPLE_MODE_INT : PERF_MODE_INT;
	INIT_LIST_HEAD(&h->cmpQ);
	INIT_LIST_HEAD(&h->reqQ);
	mutex_init(&h->busy_shutting_down);

	if (cciss_pci_init(h) != 0)
		goto clean_no_release_regions;

	sprintf(h->devname, "cciss%d", i);
	h->ctlr = i;

	if (cciss_tape_cmds < 2)
		cciss_tape_cmds = 2;
	if (cciss_tape_cmds > 16)
		cciss_tape_cmds = 16;

	init_completion(&h->scan_wait);

	if (cciss_create_hba_sysfs_entry(h))
		goto clean0;

	/* configure PCI DMA stuff */
	if (!pci_set_dma_mask(pdev, DMA_BIT_MASK(64)))
		dac = 1;
	else if (!pci_set_dma_mask(pdev, DMA_BIT_MASK(32)))
		dac = 0;
	else {
		dev_err(&h->pdev->dev, "no suitable DMA available\n");
		goto clean1;
	}

	/*
	 * register with the major number, or get a dynamic major number
	 * by passing 0 as argument.  This is done for greater than
	 * 8 controller support.
	 */
	if (i < MAX_CTLR_ORIG)
		h->major = COMPAQ_CISS_MAJOR + i;
	rc = register_blkdev(h->major, h->devname);
	if (rc == -EBUSY || rc == -EINVAL) {
		dev_err(&h->pdev->dev,
		       "Unable to get major number %d for %s "
		       "on hba %d\n", h->major, h->devname, i);
		goto clean1;
	} else {
		if (i >= MAX_CTLR_ORIG)
			h->major = rc;
	}

	/* make sure the board interrupts are off */
	h->access.set_intr_mask(h, CCISS_INTR_OFF);
	rc = cciss_request_irq(h, do_cciss_msix_intr, do_cciss_intx);
	if (rc)
		goto clean2;

	dev_info(&h->pdev->dev, "%s: <0x%x> at PCI %s IRQ %d%s using DAC\n",
	       h->devname, pdev->device, pci_name(pdev),
	       h->intr[h->intr_mode], dac ? "" : " not");

	if (cciss_allocate_cmd_pool(h))
		goto clean4;

	if (cciss_allocate_scatterlists(h))
		goto clean4;

	h->cmd_sg_list = cciss_allocate_sg_chain_blocks(h,
		h->chainsize, h->nr_cmds);
	if (!h->cmd_sg_list && h->chainsize > 0)
		goto clean4;

	spin_lock_init(&h->lock);

	/* Initialize the pdev driver private data.
	   have it point to h.  */
	pci_set_drvdata(pdev, h);
	/* command and error info recs zeroed out before
	   they are used */
	memset(h->cmd_pool_bits, 0,
	       DIV_ROUND_UP(h->nr_cmds, BITS_PER_LONG)
			* sizeof(unsigned long));

	h->num_luns = 0;
	h->highest_lun = -1;
	for (j = 0; j < CISS_MAX_LUN; j++) {
		h->drv[j] = NULL;
		h->gendisk[j] = NULL;
	}

	/* At this point, the controller is ready to take commands.
	 * Now, if reset_devices and the hard reset didn't work, try
	 * the soft reset and see if that works.
	 */
	if (try_soft_reset) {

		/* This is kind of gross.  We may or may not get a completion
		 * from the soft reset command, and if we do, then the value
		 * from the fifo may or may not be valid.  So, we wait 10 secs
		 * after the reset throwing away any completions we get during
		 * that time.  Unregister the interrupt handler and register
		 * fake ones to scoop up any residual completions.
		 */
		spin_lock_irqsave(&h->lock, flags);
		h->access.set_intr_mask(h, CCISS_INTR_OFF);
		spin_unlock_irqrestore(&h->lock, flags);
		free_irq(h->intr[h->intr_mode], h);
		rc = cciss_request_irq(h, cciss_msix_discard_completions,
					cciss_intx_discard_completions);
		if (rc) {
			dev_warn(&h->pdev->dev, "Failed to request_irq after "
				"soft reset.\n");
			goto clean4;
		}

		rc = cciss_kdump_soft_reset(h);
		if (rc) {
			dev_warn(&h->pdev->dev, "Soft reset failed.\n");
			goto clean4;
		}

		dev_info(&h->pdev->dev, "Board READY.\n");
		dev_info(&h->pdev->dev,
			"Waiting for stale completions to drain.\n");
		h->access.set_intr_mask(h, CCISS_INTR_ON);
		msleep(10000);
		h->access.set_intr_mask(h, CCISS_INTR_OFF);

		rc = controller_reset_failed(h->cfgtable);
		if (rc)
			dev_info(&h->pdev->dev,
				"Soft reset appears to have failed.\n");

		/* since the controller's reset, we have to go back and re-init
		 * everything.  Easiest to just forget what we've done and do it
		 * all over again.
		 */
		cciss_undo_allocations_after_kdump_soft_reset(h);
		try_soft_reset = 0;
		if (rc)
			/* don't go to clean4, we already unallocated */
			return -ENODEV;

		goto reinit_after_soft_reset;
	}

	cciss_scsi_setup(h);

	/* Turn the interrupts on so we can service requests */
	h->access.set_intr_mask(h, CCISS_INTR_ON);

	/* Get the firmware version */
	inq_buff = kzalloc(sizeof(InquiryData_struct), GFP_KERNEL);
	if (inq_buff == NULL) {
		dev_err(&h->pdev->dev, "out of memory\n");
		goto clean4;
	}

	return_code = sendcmd_withirq(h, CISS_INQUIRY, inq_buff,
		sizeof(InquiryData_struct), 0, CTLR_LUNID, TYPE_CMD);
	if (return_code == IO_OK) {
		h->firm_ver[0] = inq_buff->data_byte[32];
		h->firm_ver[1] = inq_buff->data_byte[33];
		h->firm_ver[2] = inq_buff->data_byte[34];
		h->firm_ver[3] = inq_buff->data_byte[35];
	} else {	 /* send command failed */
		dev_warn(&h->pdev->dev, "unable to determine firmware"
			" version of controller\n");
	}
	kfree(inq_buff);

	cciss_procinit(h);

	h->cciss_max_sectors = 8192;

	rebuild_lun_table(h, 1, 0);
	cciss_engage_scsi(h);
	h->busy_initializing = 0;
	return 1;

clean4:
	cciss_free_cmd_pool(h);
	cciss_free_scatterlists(h);
	cciss_free_sg_chain_blocks(h->cmd_sg_list, h->nr_cmds);
	free_irq(h->intr[h->intr_mode], h);
clean2:
	unregister_blkdev(h->major, h->devname);
clean1:
	cciss_destroy_hba_sysfs_entry(h);
clean0:
	pci_release_regions(pdev);
clean_no_release_regions:
	h->busy_initializing = 0;

	/*
	 * Deliberately omit pci_disable_device(): it does something nasty to
	 * Smart Array controllers that pci_enable_device does not undo
	 */
	pci_set_drvdata(pdev, NULL);
	free_hba(h);
	return -1;
}

static void cciss_shutdown(struct pci_dev *pdev)
{
	ctlr_info_t *h;
	char *flush_buf;
	int return_code;

	h = pci_get_drvdata(pdev);
	flush_buf = kzalloc(4, GFP_KERNEL);
	if (!flush_buf) {
		dev_warn(&h->pdev->dev, "cache not flushed, out of memory.\n");
		return;
	}
	/* write all data in the battery backed cache to disk */
	memset(flush_buf, 0, 4);
	return_code = sendcmd_withirq(h, CCISS_CACHE_FLUSH, flush_buf,
		4, 0, CTLR_LUNID, TYPE_CMD);
	kfree(flush_buf);
	if (return_code != IO_OK)
		dev_warn(&h->pdev->dev, "Error flushing cache\n");
	h->access.set_intr_mask(h, CCISS_INTR_OFF);
	free_irq(h->intr[h->intr_mode], h);
}

static int __devinit cciss_enter_simple_mode(struct ctlr_info *h)
{
	u32 trans_support;

	trans_support = readl(&(h->cfgtable->TransportSupport));
	if (!(trans_support & SIMPLE_MODE))
		return -ENOTSUPP;

	h->max_commands = readl(&(h->cfgtable->CmdsOutMax));
	writel(CFGTBL_Trans_Simple, &(h->cfgtable->HostWrite.TransportRequest));
	writel(CFGTBL_ChangeReq, h->vaddr + SA5_DOORBELL);
	cciss_wait_for_mode_change_ack(h);
	print_cfg_table(h);
	if (!(readl(&(h->cfgtable->TransportActive)) & CFGTBL_Trans_Simple)) {
		dev_warn(&h->pdev->dev, "unable to get board into simple mode\n");
		return -ENODEV;
	}
	h->transMethod = CFGTBL_Trans_Simple;
	return 0;
}


static void __devexit cciss_remove_one(struct pci_dev *pdev)
{
	ctlr_info_t *h;
	int i, j;

	if (pci_get_drvdata(pdev) == NULL) {
		dev_err(&pdev->dev, "Unable to remove device\n");
		return;
	}

	h = pci_get_drvdata(pdev);
	i = h->ctlr;
	if (hba[i] == NULL) {
		dev_err(&pdev->dev, "device appears to already be removed\n");
		return;
	}

	mutex_lock(&h->busy_shutting_down);

	remove_from_scan_list(h);
	remove_proc_entry(h->devname, proc_cciss);
	unregister_blkdev(h->major, h->devname);

	/* remove it from the disk list */
	for (j = 0; j < CISS_MAX_LUN; j++) {
		struct gendisk *disk = h->gendisk[j];
		if (disk) {
			struct request_queue *q = disk->queue;

			if (disk->flags & GENHD_FL_UP) {
				cciss_destroy_ld_sysfs_entry(h, j, 1);
				del_gendisk(disk);
			}
			if (q)
				blk_cleanup_queue(q);
		}
	}

#ifdef CONFIG_CISS_SCSI_TAPE
	cciss_unregister_scsi(h);	/* unhook from SCSI subsystem */
#endif

	cciss_shutdown(pdev);

#ifdef CONFIG_PCI_MSI
	if (h->msix_vector)
		pci_disable_msix(h->pdev);
	else if (h->msi_vector)
		pci_disable_msi(h->pdev);
#endif				/* CONFIG_PCI_MSI */

	iounmap(h->transtable);
	iounmap(h->cfgtable);
	iounmap(h->vaddr);

	cciss_free_cmd_pool(h);
	/* Free up sg elements */
	for (j = 0; j < h->nr_cmds; j++)
		kfree(h->scatter_list[j]);
	kfree(h->scatter_list);
	cciss_free_sg_chain_blocks(h->cmd_sg_list, h->nr_cmds);
	kfree(h->blockFetchTable);
	if (h->reply_pool)
		pci_free_consistent(h->pdev, h->max_commands * sizeof(__u64),
				h->reply_pool, h->reply_pool_dhandle);
	/*
	 * Deliberately omit pci_disable_device(): it does something nasty to
	 * Smart Array controllers that pci_enable_device does not undo
	 */
	pci_release_regions(pdev);
	pci_set_drvdata(pdev, NULL);
	cciss_destroy_hba_sysfs_entry(h);
	mutex_unlock(&h->busy_shutting_down);
	free_hba(h);
}

static struct pci_driver cciss_pci_driver = {
	.name = "cciss",
	.probe = cciss_init_one,
	.remove = __devexit_p(cciss_remove_one),
	.id_table = cciss_pci_device_id,	/* id_table */
	.shutdown = cciss_shutdown,
};

/*
 *  This is it.  Register the PCI driver information for the cards we control
 *  the OS will call our registered routines when it finds one of our cards.
 */
static int __init cciss_init(void)
{
	int err;

	/*
	 * The hardware requires that commands are aligned on a 64-bit
	 * boundary. Given that we use pci_alloc_consistent() to allocate an
	 * array of them, the size must be a multiple of 8 bytes.
	 */
	BUILD_BUG_ON(sizeof(CommandList_struct) % COMMANDLIST_ALIGNMENT);
	printk(KERN_INFO DRIVER_NAME "\n");

	err = bus_register(&cciss_bus_type);
	if (err)
		return err;

	/* Start the scan thread */
	cciss_scan_thread = kthread_run(scan_thread, NULL, "cciss_scan");
	if (IS_ERR(cciss_scan_thread)) {
		err = PTR_ERR(cciss_scan_thread);
		goto err_bus_unregister;
	}

	/* Register for our PCI devices */
	err = pci_register_driver(&cciss_pci_driver);
	if (err)
		goto err_thread_stop;

	return err;

err_thread_stop:
	kthread_stop(cciss_scan_thread);
err_bus_unregister:
	bus_unregister(&cciss_bus_type);

	return err;
}

static void __exit cciss_cleanup(void)
{
	int i;

	pci_unregister_driver(&cciss_pci_driver);
	/* double check that all controller entrys have been removed */
	for (i = 0; i < MAX_CTLR; i++) {
		if (hba[i] != NULL) {
			dev_warn(&hba[i]->pdev->dev,
				"had to remove controller\n");
			cciss_remove_one(hba[i]->pdev);
		}
	}
	kthread_stop(cciss_scan_thread);
	if (proc_cciss)
		remove_proc_entry("driver/cciss", NULL);
	bus_unregister(&cciss_bus_type);
}

module_init(cciss_init);
module_exit(cciss_cleanup);<|MERGE_RESOLUTION|>--- conflicted
+++ resolved
@@ -4882,11 +4882,7 @@
 {
 	if (h->msix_vector || h->msi_vector) {
 		if (!request_irq(h->intr[h->intr_mode], msixhandler,
-<<<<<<< HEAD
-				IRQF_DISABLED, h->devname, h))
-=======
 				0, h->devname, h))
->>>>>>> 6350323a
 			return 0;
 		dev_err(&h->pdev->dev, "Unable to get msi irq %d"
 			" for %s\n", h->intr[h->intr_mode],
@@ -4895,11 +4891,7 @@
 	}
 
 	if (!request_irq(h->intr[h->intr_mode], intxhandler,
-<<<<<<< HEAD
-			IRQF_DISABLED, h->devname, h))
-=======
 			IRQF_SHARED, h->devname, h))
->>>>>>> 6350323a
 		return 0;
 	dev_err(&h->pdev->dev, "Unable to get irq %d for %s\n",
 		h->intr[h->intr_mode], h->devname);
